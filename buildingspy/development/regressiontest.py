--- conflicted
+++ resolved
@@ -1374,10 +1374,6 @@
 
                     # Add checkModel(...) in pedantic mode
                     if self._modelicaCmd == 'dymola':
-<<<<<<< HEAD
-                        runFil.write("Advanced.PedanticModelica = false;\n")
-                    runFil.write("%s;\n" % self._getModelCheckCommand(mosFilNam))
-=======
                         # Delete command log, modelName.simulation.log and dslog.txt
                         runFil.write("Modelica.Utilities.Files.remove(\"%s.simulator.log\");\n" % values["modelName"])
                         runFil.write("Modelica.Utilities.Files.remove(\"dslog.txt\");\n")
@@ -1385,7 +1381,6 @@
                         runFil.write("Advanced.PedanticModelica = true;\n")
                         runFil.write("Advanced.PedanticModelica = OriginalAdvancedPedanticModelica;\n")
 
->>>>>>> a6d2c04f
                     if self._modelicaCmd == 'omc':
                         runFil.write('getErrorString();\n')
 
@@ -1533,17 +1528,8 @@
 
             shutil.copytree(libDir,
                             os.path.join(dirNam, self.getLibraryName()),
-<<<<<<< HEAD
-                            symlinks=False,
-                            ignore=shutil.ignore_patterns('.svn', '.mat'))
-            shutil.copytree(os.path.join(libDir,"..","Inputs"),
-                            os.path.join(dirNam, "Inputs"),
-                            symlinks=False,
-                            ignore=shutil.ignore_patterns('.svn', '.mat'))
-=======
                             symlinks=True,
                             ignore=shutil.ignore_patterns('.svn', '.mat', 'request.', 'status.'))
->>>>>>> a6d2c04f
         return
 
 
@@ -1587,11 +1573,7 @@
 
         # Reset the number of processors to use no more processors than there are
         # examples to be run
-<<<<<<< HEAD
-        self.setNumberOfThreads(min(multiprocessing.cpu_count(), len(self._data),self._nPro))
-=======
         self.setNumberOfThreads(min(multiprocessing.cpu_count(), len(self._data), self._nPro))
->>>>>>> a6d2c04f
 
         retVal = 0
         # Start timer
