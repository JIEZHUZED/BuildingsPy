--- conflicted
+++ resolved
@@ -1,16 +1,9 @@
 BuildingsPy Changelog
 ---------------------
 
-<<<<<<< HEAD
-Version 2.0.1, July 17, 2019 -- Release 2.0
-^^^^^^^^^^^^^^^^^^^^^^^^^^^^^^^^^^^^^^^^^^^
-- Added support to simulate models with OPTIMICA.
-- Update dependency to pyfunnel, add 'requirements.txt'.
-=======
 Version 2.1.0, May 28, 2020 -- Release 2.1
 ^^^^^^^^^^^^^^^^^^^^^^^^^^^^^^^^^^^^^^^^^^
 - Updated dependency to pyfunnel, and added requirements.txt file.
->>>>>>> 9b27c6f3
 - For unit tests, display plots before asking to add new reference results. (Issue 344)
 - When writing package.order, preserved the ordering of constants from the .mo file.
 - Changed doctest to Python 3.6.
