#!/usr/bin/env python
# -*- coding: utf-8 -*-
#######################################################
# Class that validates the .mo file for correct
# html syntax
#
# MWetter@lbl.gov                            2013-05-31
#######################################################

from __future__ import absolute_import
from __future__ import division
from __future__ import print_function
from __future__ import unicode_literals
from io import open

from builtins import range
from builtins import object

class Validator(object):
    ''' Class that validates ``.mo`` files for the correct html syntax.
    '''
    def __init__(self):

        # --------------------------
        # Class variables
#        self._libHome=os.path.abspath(".")
        self._writeHTML = False

    def validateHTMLInPackage(self, rootDir):
        '''
        This function recursively validates all ``.mo`` files
        in a package.

        If there is malformed html code in the ``info`` or the
        ``revision`` section,
        then this function write the error message of tidy to the
        standard output.

        Note that the line number correspond to an intermediate format
        (e.g., the output format of tidy), which may be different from
        the ``.mo`` file.

        :param rootDir: The root directory of the package.
        :return: str[] Warning/error messages from tidylib.

        Usage: Type
            >>> import os
            >>> import buildingspy.development.validator as v
            >>> val = v.Validator()
            >>> myMoLib = os.path.join(\
                    "buildingspy", "tests", "MyModelicaLibrary")
            >>> # Get a list whose elements are the error strings
            >>> errStr = val.validateHTMLInPackage(myMoLib)

        '''
        import os
        errMsg = list()

        # Make sure that the parameter rootDir points to a Modelica package.
        topPackage = os.path.join(rootDir, "package.mo")
        if not os.path.isfile(topPackage):
            raise ValueError("Argument rootDir=%s is not a \
Modelica package. Expected file '%s'."
                             % (rootDir, topPackage))

        for root, _, files in os.walk(rootDir):
            for moFil in files:
                # find the .mo file
                if moFil.endswith('.mo'):
                    moFulNam = os.path.join(root, moFil)
                    err = self._validateHTML(moFulNam)[1]
                    if len(err) > 0:
                        # We found an error. Report it to the console.
                        # This may later be changed to use an error handler.
                        errMsg.append("[-- %s ]\n%s" % (moFulNam, err))
        return errMsg

    def _getInfoRevisionsHTML(self, moFile):
        '''
        This function returns a list that contain the html code of the
        info and revision sections. Each element of the list
        is a string.

        :param moFile: The name of a Modelica source file.
        :return: list The list of strings of the info and revisions
                 section.
        '''
        # Open file.
<<<<<<< HEAD
        f = open(moFile, mode="r")
        lines = f.readlines()
        f.close()

=======
        with open(moFile, mode="r") as f:
            lines = f.readlines()
        # Document header
        header = "<?xml version='1.0' encoding='utf-8'?> \n \
        <!DOCTYPE html PUBLIC \"-//W3C//DTD XHTML 1.0 Transitional//EN\" \n \
    \"http://www.w3.org/TR/xhtml1/DTD/xhtml1-transitional.dtd\"> \n \
<html xmlns=\"http://www.w3.org/1999/xhtml\"> \n \
<head> \n \
<meta http-equiv=\"Content-Type\" content=\"text/html; charset=utf-8\" /> \n \
<title>xxx</title> \n \
</head> \n \
<body> \n \
<!-- +++++++++++++++++++++++++++++++++++++ -->\n"
>>>>>>> 34191026
        nLin = len(lines)
        isTagClosed = True
        entries = list()

        for i in range(nLin):
            if isTagClosed:
                # search for opening tag
                idxO = lines[i].find("<html>")
                if idxO > -1:
                    # search for closing tag on same line as opening tag
                    idxC = lines[i].find("</html>")
                    if idxC > -1:
                        entries.append(lines[i][idxO+6:idxC])
                        isTagClosed = True
                    else:
                        entries.append(lines[i][idxO+6:])
                        isTagClosed = False
            else:
                # search for closing tag
                idxC = lines[i].find("</html>")
                if idxC == -1:
                    # closing tag not found, copy full line
                    entries.append(lines[i])
                else:
                    # found closing tag, copy beginning of line only
                    entries.append(lines[i][0:idxC])
                    isTagClosed = True
                    entries.append("<h4>Revisions</h4>\n")
                    # search for opening tag on same line as closing tag
                    idxO = lines[i].find("<html>")
                    if idxO > -1:
                        entries.append(lines[i][idxO+6:])
                        isTagClosed = False
        return entries

    def _validateHTML(self, moFile):
        '''
        This function validates the file ``moFile`` for correct html syntax.

        :param moFile: The name of a Modelica source file.
        :return: (str, str) The tidied markup [0] and warning/error
                 messages[1]. Warnings and errors are returned
                 just as tidylib returns them.

        '''
        from tidylib import tidy_document

        entries = self._getInfoRevisionsHTML(moFile)


        # Document header
        header = "<?xml version='1.0' encoding='utf-8'?> \n \
        <!DOCTYPE html PUBLIC \"-//W3C//DTD XHTML 1.0 Transitional//EN\" \n \
    \"http://www.w3.org/TR/xhtml1/DTD/xhtml1-transitional.dtd\"> \n \
<html xmlns=\"http://www.w3.org/1999/xhtml\"> \n \
<head> \n \
<meta http-equiv=\"Content-Type\" content=\"text/html; charset=utf-8\" /> \n \
<title>xxx</title> \n \
</head> \n \
<body> \n \
<!-- +++++++++++++++++++++++++++++++++++++ -->\n"

        body = ""
        for line in entries:
            body += line + '\n'
        # Replace \" with "
        body = body.replace('\\"', '"')


        # Document footer
        footer = "<!-- +++++++++++++++++++++++++++++++++++++ -->\n \
</body>\n \
</html>"

        # Validate the string
        document, errors = tidy_document(r"%s%s%s" % (header, body, footer),
                                         options={'numeric-entities': 1,
                                                  'output-html': 1,
                                                  'alt-text': '',
                                                  'wrap': 72})
        # Write html file.
        if self._writeHTML:
            htmlName = "%s%s" % (moFile[0:-2], "html")
            with open(htmlName, mode="w") as f:
                f.write(document)
        return (document, errors)<|MERGE_RESOLUTION|>--- conflicted
+++ resolved
@@ -86,26 +86,10 @@
                  section.
         '''
         # Open file.
-<<<<<<< HEAD
         f = open(moFile, mode="r")
         lines = f.readlines()
         f.close()
 
-=======
-        with open(moFile, mode="r") as f:
-            lines = f.readlines()
-        # Document header
-        header = "<?xml version='1.0' encoding='utf-8'?> \n \
-        <!DOCTYPE html PUBLIC \"-//W3C//DTD XHTML 1.0 Transitional//EN\" \n \
-    \"http://www.w3.org/TR/xhtml1/DTD/xhtml1-transitional.dtd\"> \n \
-<html xmlns=\"http://www.w3.org/1999/xhtml\"> \n \
-<head> \n \
-<meta http-equiv=\"Content-Type\" content=\"text/html; charset=utf-8\" /> \n \
-<title>xxx</title> \n \
-</head> \n \
-<body> \n \
-<!-- +++++++++++++++++++++++++++++++++++++ -->\n"
->>>>>>> 34191026
         nLin = len(lines)
         isTagClosed = True
         entries = list()
