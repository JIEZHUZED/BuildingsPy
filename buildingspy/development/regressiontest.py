#!/usr/bin/env python
# -*- coding: utf-8 -*-
#######################################################
# Script that runs all regression tests.
#
#
# MWetter@lbl.gov                            2011-02-23
#######################################################
#
# import from future to make Python2 behave like Python3
from __future__ import absolute_import
from __future__ import division
from __future__ import print_function
from __future__ import unicode_literals
from future import standard_library
standard_library.install_aliases()
from builtins import *
from io import open
# end of from future import

import sys
import os


def runSimulation(worDir, cmd):
    ''' Run the simulation.

    :param worDir: The working directory.
    :param cmd: An array which is passed to the `args` argument of
                :mod:`subprocess.Popen`

    .. note:: This method is outside the class definition to
              allow parallel computing.
    '''

    import subprocess

    logFilNam = os.path.join(worDir, 'stdout.log')
    with open(logFilNam, mode="w", encoding="utf-8") as logFil:
        pro = subprocess.Popen(args=cmd,
                               stdout=logFil,
                               stderr=logFil,
                               shell=False,
                               cwd=worDir)
        try:
            retcode = pro.wait()
            if retcode != 0:
                print("Child was terminated by signal {}".format(retcode))
                return retcode
            else:
                return 0
        except OSError as e:
            sys.stderr.write("Execution of '" + " ".join(map(str, cmd)) + " failed.\n" +
                             "Working directory is '" + worDir + "'.")
            raise(e)
        except KeyboardInterrupt as e:
            pro.kill()
            sys.stderr.write("Users stopped simulation in %s.\n" % worDir)


class Tester(object):
    ''' Class that runs all regression tests using Dymola.

    Initiate with the following optional arguments:

    :param check_html: bool (default=True). Specify whether to load tidylib and
        perform validation of html documentation
    :param executable: {'dymola', 'omc'}.  Default is 'dymola', specifies the
        executable to use for running the regression test with :func:`~buildingspy.development.Tester.run`.
    :param cleanup: bool (default=True).  Specify whether to delete temporary directories.

    This class can be used to run all regression tests.
    It searches the directory ``CURRENT_DIRECTORY\Resources\Scripts\Dymola`` for
    all ``*.mos`` files that contain the string ``simulate``,
    where ``CURRENT_DIRECTORY`` is the name of the directory in which the Python
    script is started, as returned by the function :func:`getLibraryName`.
    All these files will be executed as part of the regression tests.
    Any variables or parameters that are plotted by these ``*.mos`` files
    will be compared to previous results that are stored in
    ``CURRENT_DIRECTORY\Resources\ReferenceResults\Dymola``.
    If no reference results exist, then they will be created.
    Otherwise, the accuracy of the new results is compared to the
    reference results. If they differ by more than a prescibed
    tolerance, a plot such as the one below is shown.

    .. figure:: img/unitTestPlot.png
       :width: 560 px

       Plot that compares the new results (solid line) of the regression test with the old results (dotted line).
       The blue line indicates the time where the largest error occurs.

    In this plot, the vertical line indicates the time where the biggest error
    occurs.
    The user is then asked to accept or reject the new results.

    For Dymola, the regression tests also store and compare the following statistics
    for the initialization problem and the time domain simulation:

     #. The number and the size of the linear system of equations,
     #. the number and the size of the nonlinear system of equations, and
     #. the number of the numerical Jacobians.

    To run the regression tests, type

       >>> import os
       >>> import buildingspy.development.regressiontest as r
       >>> rt = r.Tester()
       >>> myMoLib = os.path.join("buildingspy", "tests", "MyModelicaLibrary")
       >>> rt.setLibraryRoot(myMoLib)
       >>> rt.run() # doctest: +ELLIPSIS
       Using ... of ... processors to run unit tests.
       Number of models   : ...
                 blocks   : 0
                 functions: 0
       Generated ... regression tests.
       <BLANKLINE>
       Script that runs unit tests had 0 warnings and 0 errors.
       <BLANKLINE>
       See 'simulator.log' for details.
       Unit tests completed successfully.
       <BLANKLINE>
       Execution time = ...

    To run regression tests only for a single package, call :func:`setSinglePackage`
    prior to :func:`run`.

    '''

    def __init__(self, check_html=True, executable="dymola", cleanup=True):
        ''' Constructor.
        '''
        import multiprocessing
        import buildingspy.io.reporter as rep
        import buildingspy.development.error_dictionary as e

        # --------------------------
        # Class variables
        self._checkHtml = check_html
        # Set the default directory for the library.
        # We are not calling setLibraryRoot because the
        # function checks for the argument to be a valid
        # library directory. This is also checked in run(),
        # hence for the default value in this constructor,
        # we do not verify whether the directory contains
        # a valid library.
        self._libHome = os.path.abspath(".")
        self._rootPackage = os.path.join(self._libHome, 'Resources', 'Scripts', 'Dymola')

        # Set the executable
        if executable == 'dymola' or executable == 'omc':
            self._modelicaCmd = executable
        else:
            raise ValueError(
                "Value of 'executable' of constructor 'Tester' must be 'dymola' or 'omc'. Received '{}'.".format(executable))
        # File to which the console output of the simulator is written to
        self._simulator_log_file = "simulator.log"
        # File to which statistics is written to
        self._statistics_log = "statistics.json"
        self._nPro = multiprocessing.cpu_count()
        self._batch = False
        self._pedanticModelica = False

        # List of scripts that should be excluded from the regression tests
        # self._excludeMos=['Resources/Scripts/Dymola/Airflow/Multizone/Examples/OneOpenDoor.mos']
        self._excludeMos = []

        # Number of data points that are used
        self._nPoi = 101

        # List of temporary directories that are used to run the simulations.
        self._temDir = []

        # Flag to delete temporary directories.
        self._deleteTemporaryDirectories = cleanup

        # Flag to use existing results instead of running a simulation
        self._useExistingResults = False

        # Write result dictionary that is used by OpenModelica's regression testing
#        self.writeOpenModelicaResultDictionary()

        '''
        List of dicts, each dict with all meta-information about a single model to be tested.
        keys equal to the ``*.mos`` file name, and values
                 containing a dictionary with keys ``matFil`` and ``y``.

                 The values of ``y`` are a list of the
                 form `[[a.x, a.y], [b.x, b.y1, b.y2]]` if the
                 mos file plots `a.x` versus `a.y` and `b.x` versus `(b.y1, b.y2)`.
        '''
        self._data = []
        self._reporter = rep.Reporter(os.path.join(os.getcwd(), "unitTests.log"))

        # By default, include export of FMUs.
        self._include_fmu_test = True

        # Variable that contains the figure size in inches.
        # This variable is set after the first plot has been rendered.
        # If a user resizes the plot, then the next plot will be displayed with
        # the same size.
        self._figSize = None

        # Dictionary with error messages, error counter and messages written to the user
        self._error_dict = e.ErrorDictionary()

        # By default, do not show the GUI of the simulator
        self._showGUI = False

    def _initialize_error_dict(self):
        """ Initialize the error dictionary.

        """
        import buildingspy.development.error_dictionary as e
        self._error_dict = e.ErrorDictionary()

    def setLibraryRoot(self, rootDir):
        ''' Set the root directory of the library.

        :param rootDir: The top-most directory of the library.

        The root directory is the directory that contains the ``Resources`` folder
        and the top-level ``package.mo`` file.

        Usage: Type
           >>> import os
           >>> import buildingspy.development.regressiontest as r
           >>> rt = r.Tester()
           >>> myMoLib = os.path.join("buildingspy", "tests", "MyModelicaLibrary")
           >>> rt.setLibraryRoot(myMoLib)
        '''
        self._libHome = os.path.abspath(rootDir)
        self._rootPackage = os.path.join(self._libHome, 'Resources', 'Scripts', 'Dymola')
        self.isValidLibrary(self._libHome)

    def useExistingResults(self, dirs):
        ''' This function allows to use existing results, as opposed to running a simulation.

        :param dirs: A non-empty list of directories that contain existing results.

        This method can be used for testing and debugging. If called, then no simulation is
        run.
        If the directories
        ``['/tmp/tmp-Buildings-0-zABC44', '/tmp/tmp-Buildings-0-zQNS41']``
        contain previous results, then this method can be used as

        >>> import buildingspy.development.regressiontest as r
        >>> l=['/tmp/tmp-Buildings-0-zABC44', '/tmp/tmp-Buildings-0-zQNS41']
        >>> rt = r.Tester()
        >>> rt.useExistingResults(l)
        >>> rt.run() # doctest: +SKIP

        '''
        if len(dirs) == 0:
            raise ValueError(
                "Argument 'dirs' of function 'useExistingResults(dirs)' must have at least one element.")

        self.setNumberOfThreads(len(dirs))
        self._temDir = dirs
        self.deleteTemporaryDirectories(False)
        self._useExistingResults = True

    def setNumberOfThreads(self, number):
        ''' Set the number of parallel threads that are used to run the regression tests.

        :param number: The number of parallel threads that are used to run the regression tests.

        By default, the number of parallel threads are set to be equal to the number of
        processors of the computer.
        '''
        self._nPro = number

    def showGUI(self, show=True):
        ''' Call this function to show the GUI of the simulator.

        By default, the simulator runs without GUI
        '''
        self._showGUI = show
        return

    def batchMode(self, batchMode):
        ''' Set the batch mode flag.

        :param batchMode: Set to ``True`` to run without interactive prompts
                          and without plot windows.

        By default, the regression tests require the user to respond if results differ from previous simulations.
        This method can be used to run the script in batch mode, suppressing all prompts that require
        the user to enter a response. If run in batch mode, no new results will be stored.
        To run the regression tests in batch mode, enter

        >>> import os
        >>> import buildingspy.development.regressiontest as r
        >>> r = r.Tester()
        >>> r.batchMode(True)
        >>> r.run() # doctest: +SKIP

        '''
        self._batch = batchMode

    def pedanticModelica(self, pedanticModelica):
        ''' Set the pedantic Modelica mode flag.

        :param pedanticModelica: Set to ``True`` to run the unit tests in the pedantic Modelica mode.

        By default, regression tests are run in non-pedantic Modelica mode.
        This however will be changed in the near future.

        >>> import os
        >>> import buildingspy.development.regressiontest as r
        >>> r = r.Tester()
        >>> r.pedanticModelica(True)
        >>> r.run() # doctest: +SKIP

        '''
        self._pedanticModelica = pedanticModelica

    def include_fmu_tests(self, fmu_export):
        ''' Sets a flag that, if ``False``, does not test the export of FMUs.

        :param fmu_export: Set to ``True`` to test the export of FMUs (default), or ``False``
                           to not test the FMU export.

        To run the unit tests but do not test the export of FMUs, type

        >>> import os
        >>> import buildingspy.development.regressiontest as r
        >>> r = r.Tester()
        >>> r.include_fmu_tests(False)
        >>> r.run() # doctest: +SKIP

        '''
        self._include_fmu_test = fmu_export

    def getModelicaCommand(self):
        ''' Return the name of the modelica executable.

        :return: The name of the modelica executable.

        '''
        return self._modelicaCmd

    def isExecutable(self, program):
        """ Return ``True`` if the ``program`` is an executable
        """
        import platform

        def is_exe(fpath):
            return os.path.exists(fpath) and os.access(fpath, os.X_OK)

        # Add .exe, which is needed on Windows 7 to test existence
        # of the program
        if platform.system() == "Windows":
            program = program + ".exe"

        if is_exe(program):
            return True
        else:
            for path in os.environ["PATH"].split(os.pathsep):
                exe_file = os.path.join(path, program)
                if is_exe(exe_file):
                    return True
        return False

    @staticmethod
    def isValidLibrary(library_home):
        ''' Returns true if the regression tester points to a valid library
            that implements the scripts for the regression tests.

        :param library_home: top-level directory of the library, such as ``Buildings``.
        :return: ``True`` if the library implements regression tests, ``False`` otherwise.
        '''
        topPackage = os.path.abspath(os.path.join(library_home, "package.mo"))
        if not os.path.isfile(topPackage):
            raise ValueError("Directory %s is not a Modelica library.\n    Expected file '%s'."
                             % (library_home, topPackage))
        srcDir = os.path.join(library_home, "Resources", "Scripts")
        if not os.path.exists(srcDir):
            raise ValueError("Directory %s is not a Modelica library.\n    Expected directories '%s'."
                             % (library_home, srcDir))

        return os.path.exists(os.path.join(library_home, "Resources", "Scripts"))

    def getLibraryName(self):
        ''' Return the name of the library that will be run by this regression test.

        :return: The name of the library that will be run by this regression test.
        '''
        return os.path.basename(self._libHome)

    def checkPythonModuleAvailability(self):
        ''' Check whether all required python modules are installed.

            If some modules are missing, then an `ImportError` is raised.
        '''
        requiredModules = ['buildingspy', 'matplotlib.pyplot', 'numpy', 'scipy.io']
        if self._checkHtml:
            requiredModules.append('tidylib')
        missingModules = []
        for module in requiredModules:
            try:
                __import__(module)
            except ImportError:
                missingModules.append(module)

        if len(missingModules) > 0:
            msg = "The following python module(s) are required but failed to load:\n"
            for mod in missingModules:
                msg += "  " + mod + "\n"
            msg += "You need to install these python modules to use this script.\n"
            raise ImportError(msg)

    def _checkKey(self, key, fileName, counter):
        ''' Checks whether ``key`` is contained in the header of the file ``fileName``
            If the first line starts with ``within``
            and the second line starts with ``key``
            the counter is increased by one.
        '''

        with open(fileName, mode="rt", encoding="utf-8-sig") as filObj:
            # filObj is an iterable object, so we can use next(filObj)
            line0 = next(filObj).strip()
            if line0.startswith("within"):
                line1 = next(filObj).strip()
                if line1.startswith(key):
                    counter += 1
        return counter

    def setExcludeMosFromFile(self, excludeFile):
        ''' Populate the global list self._excludeMos scripts from a text file

        :param excludeFile: The text file with files that shall be excluded from regression tests
        '''
        if os.path.isfile(excludeFile):
            with open(excludeFile, mode="r", encoding="utf-8-sig") as f:
                for line in f:
                    if line.rstrip().endswith('.mos') and not line.startswith('#'):
                        filNamTup = line.rpartition(self.getLibraryName())
                        filNam = filNamTup[2].rstrip().replace('\\', '/').lstrip('/')
                        self._excludeMos.append(filNam)
        else:
            self._reporter.writeError("Could not find file {!s}".format(excludeFile))

    def _includeFile(self, fileName):
        ''' Returns true if the file need to be included in the list of scripts to run

        :param fileName: The name of the ``*.mos`` file.

        The parameter *fileName* need to be of the form
        *Resources/Scripts/Dymola/Fluid/Actuators/Examples/Damper.mos*
        or *Resources/Scripts/someOtherFile.ext*.
        This function checks if *fileName* exists in the global list
        self._excludeMos. For checking, *fileName* will be normalized (strip
        whitespace, convert backslash to slash, strip path).
        '''
        if fileName.rstrip().endswith('.mos'):
            # This is a mos file, normalize the name
            filNamTup = fileName.rpartition(self.getLibraryName())
            filNam = filNamTup[2].rstrip().replace('\\', '/').lstrip('/')
            # Check whether the file is in the exclude list
            if filNam in self._excludeMos:
                self._reporter.writeWarning(
                    "*** Warning: Excluded file {} from the regression tests.".format(filNam))
                return False
            else:
                return True
        else:
            # This is not a mos file, do not include it
            return False

    @staticmethod
    def expand_packages(packages):
        '''
        Expand the ``packages`` from the form
        ``A.{B,C}`` and return ``A.B,A.C``
        :param: packages: A list of packages
        '''
        ids = packages.find('{')
        if ids < 0:
            # This has no curly bracket notation
            return packages

        ide = packages.find('}')

        # Make some simple test for checking the string format
        if ide - 1 <= ids:
            raise ValueError("String '{}' is wrong formatted".format(packages))

        # Get text before the curly brackets
        pre = packages[0:ids]
        # Get text inside the curly brackets
        in_bra = packages[ids + 1:ide]
        entries = in_bra.split(',')
        # Add the start to the entries
        pac = []
        for ele in entries:
            pac.append("{}{}".format(pre, ele))
        ret = ",".join(pac)
        return ret.replace(' ', '')

    def setSinglePackage(self, packageName):
        '''
        Set the name of one or multiple Modelica package(s) to be tested.

        :param packageName: The name of the package(s) to be tested.

        Calling this method will cause the regression tests to run
        only for the examples in the package ``packageName``, and in
        all its sub-packages.

        For example:

        * If ``packageName = Annex60.Controls.Continous.Examples``,
          then a test of the ``Annex60`` library will run all examples in
          ``Annex60.Controls.Continous.Examples``.
        * If ``packageName = Annex60.Controls.Continous.Examples,Annex60.Controls.Continous.Validation``,
          then a test of the ``Annex60`` library will run all examples in
          ``Annex60.Controls.Continous.Examples`` and in ``Annex60.Controls.Continous.Validation``.

        '''

        # Create a list of packages, unless packageName is already a list
        packages = list()
        if ',' in packageName:
            # First, split packages in case they are of the form Building.{Examples, Fluid}
            expanded_packages = self.expand_packages(packageName)
            packages = expanded_packages.split(',')
        else:
            packages.append(packageName)
        # Inform the user that not all tests are run, but don't add to warnings
        # as this would flag the test to have failed
        self._reporter.writeOutput("""Regression tests are only run for the following package{}:""".format(
            '' if len(packages) == 1 else 's'))
        for pac in packages:
            self._reporter.writeOutput("""  {}""".format(pac))
        # Remove the top-level package name as the unit test directory does not
        # contain the name of the library.

        # Set data dictionary as it may have been generated earlier for the whole library.
        self._data = []

        for pac in packages:
            pacSep = pac.find('.')
            pacPat = pac[pacSep + 1:]
            pacPat = pacPat.replace('.', os.sep)
            rooPat = os.path.join(self._libHome, 'Resources', 'Scripts', 'Dymola', pacPat)
            # Verify that the directory indeed exists
            if not os.path.isdir(rooPat):
                msg = """Requested to test only package '%s', but directory
'%s' does not exist.""" % (pac, rooPat)
                raise ValueError(msg)

            self.setDataDictionary(rooPat)

    def writeOpenModelicaResultDictionary(self):
        ''' Write in ``Resources/Scripts/OpenModelica/compareVars`` files whose
        name are the name of the example model, and whose content is::

            compareVars :=
              {
                "controler.y",
                "sensor.T",
                "heater.Q_flow"
              };

        These files are then used in the regression testing that is done by the
        OpenModelica development team.

        '''
        # Create the data dictionary.
        if len(self._data) == 0:
            self.setDataDictionary(self._rootPackage)

        # Directory where files will be stored
        desDir = os.path.join(self._libHome, "Resources", "Scripts", "OpenModelica", "compareVars")
        if not os.path.exists(desDir):
            os.makedirs(desDir)
        # Loop over all experiments and write the files.
        for experiment in self._data:
            if 'modelName' in experiment and experiment['mustSimulate']:
                if 'ResultVariables' in experiment:
                    # For OpenModelica, don't group variables into those
                    # who should be plotted together, as all are plotted in
                    # the same plot.
                    res = []
                    for pair in experiment['ResultVariables']:
                        for var in pair:
                            res.append(var)
                    # Content of the file.
                    filCon = "compareVars :=\n  {\n    \"%s\"\n  };\n" % ("\",\n    \"".join(res))
                    # File name.
                    filNam = os.path.join(desDir, experiment['modelName'] + ".mos")
                    # Write the file
                    with open(filNam, mode="w", encoding="utf-8") as fil:
                        fil.write(filCon)

    @staticmethod
    def get_plot_variables(line):
        ''' For a string of the form `*y={aa,bb,cc}*`, optionally with whitespace characters,
        return the list `[aa, bb, cc]`.
        If the string does not contain `y = ...`, return `None`.

        A usage may be as follows. Note that the second call returns `None` as
        it has a different format.

          >>> import buildingspy.development.regressiontest as r
          >>> r.Tester.get_plot_variables('y = {"a", "b", "c"}')
          [u'a', u'b', u'c']
          >>> r.Tester.get_plot_variables('... x}, y = {"a", "b", "c"}, z = {...')
          [u'a', u'b', u'c']
          >>> r.Tester.get_plot_variables("y=abc") is None
          True

        '''
        import re
        import shlex

        # This evaluates for example
        #   re.search("y.*=.*{.*}", "aay = {aa, bb, cc}aa").group()
        #   'y = {aa, bb, cc}'
        var = re.search("y\s*=\s*{.*}", line)
        if var is None:
            return None
        s = var.group()
        s = re.search('{.*?}', s).group()
        s = s.strip('{}')
        # Use the lexer module as simply splitting by "," won't work because arrays have
        # commas in the form "a[1, 1]", "a[1, 2]"
        lexer = shlex.shlex(s)
        lexer.quotes = '"'
        lexer.whitespace = ", \t"  # Skip commas, otherwise they are also returned as a token
        y = list(lexer)

        for i in range(len(y)):
            # Remove quotes as we deal with a string already
            y[i] = y[i].replace('"', '')
            # Strip whitespace characters
            y[i] = y[i].strip()
            # Replace a[1,1] by a[1, 1], which is required for the
            # Reader to be able to read the result.
            # Also, replace multiple white spaces with a single white space as
            # reading .mat is picky. For example, it refused to read a[1,1] or a[1,  1]
            y[i] = re.sub(',\W*', ', ', y[i])
        return y

    def setDataDictionary(self, root_package=None):
        ''' Build the data structures that are needed to parse the output files.

           :param: root_package The name of the top-level package for which the files need to be parsed.
                                Separate package names with a period.

        '''
        import re

        def _get_attribute_value(line, keyword, dat):
            ''' Get the value of an attribute in the `.mos` file.

                This function will remove leading and ending quotes.

                :param line: The line that contains the keyword and the value.
                :param keyword: The keyword
                :param dat: The data dictionary to which dat[keyword] = value will be written.

            '''

            pos = lin.find(keyword)
            if pos > -1:
                posEq = line.find('=', pos)
                posComma = line.find(',', pos)
                posBracket = line.find(')', pos)
                posEnd = min(posComma, posBracket)
                if posEnd < 0:
                    posEnd = max(posComma, posBracket)
                entry = line[posEq + 1:posEnd]
                dat[keyword] = re.sub(r'^"|"$', '', entry)
            return

        old_len = self.get_number_of_tests()
        # Check if the data dictionary has already been set, in
        # which case we return doing nothing.
        # This is needed because methods append to the dictionary, which
        # can lead to double entries.
# if len(self._data) > 0:
# return
        roo_pac = root_package if root_package is not None else os.path.join(
            self._libHome, 'Resources', 'Scripts', 'Dymola')
        for root, _, files in os.walk(roo_pac):
            for mosFil in files:
                # Exclude the conversion scripts and also backup copies
                # which have the extensions .mos~ if they are generated from emacs
                if mosFil.endswith('.mos') and (not mosFil.startswith("Convert" + self.getLibraryName())):
                    matFil = ""
                    dat = {
                        'ScriptFile': os.path.join(root[len(os.path.join(self._libHome, 'Resources', 'Scripts', 'Dymola')) + 1:],
                                                   mosFil),
                        'mustSimulate': False,
                        'mustExportFMU': False}

                    # open the mos file and read its content.
                    # Path and name of mos file without 'Resources/Scripts/Dymola'
                    with open(os.path.join(root, mosFil), mode="r", encoding="utf-8-sig") as fMOS:
                        Lines = fMOS.readlines()

                    # Remove white spaces
                    for i in range(len(Lines)):
                        Lines[i] = Lines[i].replace(' ', '')

                    # Set some attributes in the Data object
                    if self._includeFile(os.path.join(root, mosFil)):
                        for lin in Lines:
                            # Add the model name to the dictionary.
                            # This is needed to export the model as an FMU.
                            # Also, set the flag mustSimulate to True.
                            simCom = re.search('simulateModel\\(\s*".*"', lin)
                            if simCom is not None:
                                modNam = re.sub('simulateModel\\(\s*"', '', simCom.string)
                                modNam = modNam[0:modNam.index('"')]
                                dat['mustSimulate'] = True
                                dat['modelName'] = modNam
                                dat['TranslationLogFile'] = modNam + ".translation.log"
                            # parse startTime and stopTime, if any
                            if dat['mustSimulate']:
                                for attr in ["startTime", "stopTime"]:
                                    _get_attribute_value(lin, attr, dat)

                            # Check if this model need to be translated as an FMU.
                            if (self._include_fmu_test and "translateModelFMU" in lin):
                                dat['mustExportFMU'] = True
                            if dat['mustExportFMU']:
                                for attr in ["modelToOpen", "modelName"]:
                                    _get_attribute_value(lin, attr, dat)
                                # The .mos script allows modelName="", in which case
                                # we set the model name to be the entry of modelToOpen
                                if "modelName" in dat and dat["modelName"] == "" or ("modelName" in dat):
                                    if "modelToOpen" in dat:
                                        dat["modelName"] = dat["modelToOpen"]

                        # We are finished iterating over all lines of the .mos
                        # For FMU export, if modelName="", then Dymola uses the
                        # Modelica class name, with "." replaced by "_".
                        # If the Modelica class name consists of "_", then they
                        # are replaced by "_0".
                        # Hence, we update dat['modelName'] if needed.
                        if dat['mustExportFMU']:
                            # Strip quotes from modelName and modelToOpen
                            dat['FMUName'] = dat['modelName'].strip('"')
                            dat['modelToOpen'] = dat['modelToOpen'].strip('"')

                            # Update the name of the FMU if modelName is "" in .mos file.
                            if len(dat["FMUName"]) == 0:
                                dat['FMUName'] = dat['modelToOpen']
                            # Update the FMU name, for example to change
                            # Buildings.Fluid.FMI.Examples.FMUs.IdealSource_m_flow to
                            # Buildings_Fluid_FMI_Examples_FMUs_IdealSource_0m_0flow
                            dat['FMUName'] = dat['FMUName'].replace("_", "_0").replace(".", "_")
                            dat['FMUName'] = dat['FMUName'] + ".fmu"

                        # Plot variables are only used for those models that need to be simulated.
                        if dat['mustSimulate']:
                            plotVars = []
                            iLin = 0
                            for lin in Lines:
                                iLin = iLin + 1
                                try:
                                    y = self.get_plot_variables(lin)
                                    if y is not None:
                                        plotVars.append(y)
                                except AttributeError:
                                    s = "%s, line %s, could not be parsed.\n" % (mosFil, iLin)
                                    s += "The problem occurred at the line below:\n"
                                    s += "%s\n" % lin
                                    s += "Make sure that each assignment of the plot command is on one line.\n"
                                    s += "Regression tests failed with error.\n"
                                    self._reporter.writeError(s)
                                    raise

                            if len(plotVars) == 0:
                                s = "%s does not contain any plot command.\n" % mosFil
                                s += "You need to add a plot command to include its\n"
                                s += "results in the regression tests.\n"
                                self._reporter.writeError(s)

                            dat['ResultVariables'] = plotVars

                            # search for the result file
                            for lin in Lines:
                                if 'resultFile=\"' in lin:
                                    matFil = re.search(
                                        '(?<=resultFile=\")[a-zA-Z0-9_\.]+', lin).group()
                                    # Add the .mat extension as this is not included in the
                                    # resultFile entry.
                                    matFil = matFil + '.mat'
                                    break
                            # Some *.mos file only contain plot commands, but no simulation.
                            # Hence, if 'resultFile=' could not be found, try to get the file that
                            # is used for plotting.
                            if len(matFil) == 0:
                                for lin in Lines:
                                    if 'filename=\"' in lin:
                                        # Note that the filename entry already has the .mat
                                        # extension.
                                        matFil = re.search(
                                            '(?<=filename=\")[a-zA-Z0-9_\.]+', lin).group()
                                        break
                            if len(matFil) == 0:
                                raise ValueError('Did not find *.mat file in ' + mosFil)

                            dat['ResultFile'] = matFil
                    if dat not in self._data:
                        self._data.append(dat)

        # Make sure we found at least one unit test
        if self.get_number_of_tests() == old_len:
            msg = """Did not find any regression tests in '%s'.""" % root_package
            raise ValueError(msg)

        self._checkDataDictionary()
        return

    def _checkDataDictionary(self):
        ''' Check if the data used to run the regression tests do not have duplicate ``*.fmu`` files
            and ``*.mat`` names.

            Since Dymola writes all ``*.fmu`` and ``*.mat`` files to the current working directory,
            duplicate file names would cause a translation or simulation to overwrite the files
            of a previous test. This would make it impossible to check the FMU export
            and to compare the results to previously obtained results.

            If there are duplicate ``.fmu`` and ``*.mat`` file names used, then this method raises
            a ``ValueError`` exception.

        '''
        s_fmu = set()
        s_mat = set()
        errMes = ""
        for data in self._data:
            if 'ResultFile' in data:
                resFil = data['ResultFile']
                if data['mustSimulate']:
                    if resFil in s_mat:
                        errMes += "*** Error: Result file %s_mat is generated by more than one script.\n" \
                            "           You need to make sure that all scripts use unique result file names.\n" % resFil
                    else:
                        s_mat.add(resFil)
        for data in self._data:
            if 'FMUName' in data:
                fmuFil = data['FMUName']
                if fmuFil in s_fmu:
                    errMes += "*** Error: FMU file {} is generated by more than one script.\n" \
                        "           You need to make sure that all scripts use unique result file names.\n".format(
                            fmuFil)
                else:
                    s_fmu.add(fmuFil)
        if len(errMes) > 0:
            raise ValueError(errMes)

    def _getTimeGrid(self, tMin, tMax, nPoi):
        '''
        Return the time grid for the output result interpolation

        :param tMin: Minimum time of the results.
        :param tMax: Maximum time of the results.
        :param nPoi: Number of result points.
        '''
        return [tMin + float(i) / (nPoi - 1) * (tMax - tMin) for i in range(nPoi)]

    def _getSimulationResults(self, data, warnings, errors):
        '''
        Get the simulation results for a single unit test.

        :param data: The class that contains the data structure for the simulation results.
        :param warning: A list to which all warnings will be appended.
        :param errors: A list to which all errors will be appended.

        Extracts and returns the simulation results from the `*.mat` file as
        a list of dictionaries. Each element of the list contains a dictionary
        of results that need to be printed together.
        '''
        from buildingspy.io.outputfile import Reader
        from buildingspy.io.postprocess import Plotter

        def extractData(y, step):
            # Replace the last element with the last element in time,
            # [::step] may not extract the last time stamp, in which case
            # the final time changes when the number of event changes.
            r = y[::step]
            r[len(r) - 1] = y[len(y) - 1]
            return r

        # Get the working directory that contains the ".mat" file
        fulFilNam = os.path.join(data['ResultDirectory'], self.getLibraryName(), data['ResultFile'])
        ret = []
        try:
            r = Reader(fulFilNam, "dymola")
        except IOError as e:
            errors.append("Failed to read %s generated by %s.\n%s\n" %
                          (fulFilNam, data['ScriptFile'], e))
            return ret

        for pai in data['ResultVariables']:  # pairs of variables that are plotted together
            dat = dict()
            for var in pai:
                time = []
                val = []
                try:
                    (time, val) = r.values(var)
                    # Make time grid to which simulation results
                    # will be interpolated.
                    # This reduces the data that need to be stored.
                    # It also makes it easier to compare accuracy
                    # in case that a slight change in the location of
                    # state events triggered a different output interval grid.
                    tMin = float(min(time))
                    tMax = float(max(time))
                    nPoi = min(self._nPoi, len(val))
                    ti = self._getTimeGrid(tMin, tMax, nPoi)
                except ZeroDivisionError as e:
                    s = "When processing " + fulFilNam + " generated by " + \
                        data['ScriptFile'] + ", caught division by zero.\n"
                    s += "   len(val)  = " + str(len(val)) + "\n"
                    s += "   tMax-tMin = " + str(tMax - tMin) + "\n"
                    warnings.append(s)
                    break

                except KeyError:
                    warnings.append("%s uses %s which does not exist in %s.\n" %
                                    (data['ScriptFile'], var, data['ResultFile']))
                else:
                    # Store time grid.
                    if ('time' not in dat):
                        dat['time'] = [tMin, tMax]

                    if self._isParameter(val):
                        dat[var] = val
                    else:
                        try:
                            dat[var] = Plotter.interpolate(ti, time, val)
                        except ValueError as e:
                            msg = "Failed to process {} generated by {}.\n{}\n".format(
                                fulFilNam, data['ScriptFile'], e)
                            errors.append(msg)
                            return ret

            if len(dat) > 0:
                ret.append(dat)
        return ret

    def _getTranslationStatistics(self, data, warnings, errors):
        '''
        Get the translation statistics for a single unit test.

        :param data: The class that contains the data structure for the simulation results.
        :param warning: A list to which all warnings will be appended.
        :param errors: A list to which all errors will be appended.
        :return: The translation log from the `*.translation.log` file as
        a list of dictionaries.

        Extracts and returns the translation log from the `*.translation.log` file as
        a list of dictionaries.
        In case of an error, this method returns `None`.
        '''
        import buildingspy.io.outputfile as of

        # Get the working directory that contains the ".log" file
        fulFilNam = os.path.join(data['ResultDirectory'],
                                 self.getLibraryName(), data['TranslationLogFile'])
        return of.get_model_statistics(fulFilNam, "dymola")

    def areResultsEqual(self, tOld, yOld, tNew, yNew, varNam, filNam):
        ''' Return `True` if the data series are equal within a tolerance.

        :param tOld: List of old time values.
        :param yOld: Old simulation results.
        :param tNew: Time stamps of new results.
        :param yNew: New simulation results.
        :param varNam: Variable name, used for reporting.
        :param filNam: File name, used for reporting.
        :return: A list with ``False`` if the results are not equal, and the time
                 of the maximum error, and a warning message or `None`.
                 In case of errors, the time of the maximum error may by `None`.
        '''
        import numpy as np
        from buildingspy.io.postprocess import Plotter

        def getTimeGrid(t, nPoi=self._nPoi):
            if len(t) == 2:
                return self._getTimeGrid(t[0], t[-1], nPoi)
            elif len(t) == nPoi:
                return t
            else:
                s = "The new time grid has %d points, but it must have 2 or %d points.\n\
            Stop processing %s\n" % (len(tNew), nPoi, filNam)
                raise ValueError(s)

        if (abs(tOld[-1] - tNew[-1]) > 1E-5):
            msg = """The new results and the reference results have a different end time.
            tNew = [%d, %d]
            tOld = [%d, %d]""" % (tNew[0], tNew[-1], tOld[0], tOld[-1])
            return (False, min(tOld[-1], tNew[-1]), msg)

        if (abs(tOld[0] - tNew[0]) > 1E-5):
            msg = """The new results and the reference results have a different start time.
            tNew = [%d, %d]
            tOld = [%d, %d]""" % (tNew[0], tNew[-1], tOld[0], tOld[-1])
            return (False, min(tOld[0], tNew[0]), msg)

        timMaxErr = 0

        tol = 1E-3  # Tolerance

        # Interpolate the new variables to the old time stamps
        #
        # The next test may be true if a simulation stopped with an error prior to
        # producing sufficient data points
        if len(yNew) < len(yOld) and len(yNew) > 2:
            warning = """%s: %s has fewer data points than reference results.
len(yOld) = %d,
len(yNew) = %d
Skipping error checking for this variable.""" % (filNam, varNam, len(yOld), len(yNew))
            return (False, None, warning)

        if len(yNew) > 2:
            # Some reference results contain already a time grid,
            # whereas others only contain the first and last time stamp.
            # Hence, we make sure to have the right time grid before we
            # call the interpolation.
            tGriOld = getTimeGrid(tOld, len(yNew))
            tGriNew = getTimeGrid(tNew, min(len(yNew), self._nPoi))
            try:
                yInt = Plotter.interpolate(tGriOld, tGriNew, yNew)
            except (IndexError, ValueError):
                em = """Data series have different length:
File=%s,
variable=%s,
len(tGriOld) = %d,
len(tGriNew) = %d,
len(yNew)    = %d.""" % (filNam, varNam, len(tGriOld), len(tGriNew), len(yNew))
                self._reporter.writeError(em)
                raise ValueError(em)
        else:
            yInt = [yNew[0], yNew[0]]

        # If the variable is heatPort.T or heatPort.Q_flow, with lenght=2, then
        # it has been evaluated as a parameter in the Buildings library. In the Annex60
        # library, this may be a variable as the Buildings library uses a more efficient
        # implementation of the heatPort. Hence, we test for this special case, and
        # store the parameter as if it were a variable so that the reference result are not
        # going to be changed.
        if (varNam.endswith("heatPort.T") or varNam.endswith("heatPort.Q_flow")) and (len(yInt) == 2) \
                and len(yOld) != len(yInt):
            yInt = np.ones(len(yOld)) * yInt[0]

        # Compute error for the variable with name varNam
        if len(yOld) != len(yInt):
            # If yOld has two points, by yInt has more points, then
            # extrapolate yOld to nPoi
            t = self._getTimeGrid(tOld[0], tOld[-1], self._nPoi)
            if len(yOld) == 2 and len(yInt) == self._nPoi:
                t = self._getTimeGrid(t[0], t[-1], self._nPoi)
                yOld = Plotter.interpolate(t, tOld, yOld)
            # If yInt has only two data points, but yOld has more, then interpolate yInt
            elif len(yInt) == 2 and len(yOld) == self._nPoi:
                yInt = Plotter.interpolate(t, [tOld[0], tOld[-1]], yInt)
            else:
                raise ValueError("""Program error, yOld and yInt have different lengths.
  Result file : %s
  Variable    : %s
  len(yOld)=%d
  len(yInt)=%d
  Stop processing.""" % (filNam, varNam, len(yOld), len(yInt)))

        errAbs = np.zeros(len(yInt))
        errRel = np.zeros(len(yInt))
        errFun = np.zeros(len(yInt))

        for i in range(len(yInt)):
            errAbs[i] = abs(yOld[i] - yInt[i])
            if np.isnan(errAbs[i]):
                raise ValueError('NaN in errAbs ' + varNam + " " + str(yOld[i]) +
                                 "  " + str(yInt[i]) + " i, N " + str(i) + " --:" + str(yInt[i - 1]) +
                                 " ++:", str(yInt[i + 1]))
            if (abs(yOld[i]) > 10 * tol):
                errRel[i] = errAbs[i] / abs(yOld[i])
            else:
                errRel[i] = 0
            errFun[i] = errAbs[i] + errRel[i]
        if max(errFun) > tol:
            iMax = 0
            eMax = 0
            for i in range(len(errFun)):
                if errFun[i] > eMax:
                    eMax = errFun[i]
                    iMax = i
            tGri = self._getTimeGrid(tOld[0], tOld[-1], self._nPoi)
            timMaxErr = tGri[iMax]
            warning = filNam + ": " + varNam + " has absolute and relative error = " + \
                ("%0.3e" % max(errAbs)) + ", " + ("%0.3e" % max(errRel)) + ".\n"
            if self._isParameter(yInt):
                warning += "             %s is a parameter.\n" % varNam
            else:
                warning += "             Maximum error is at t = %s\n" % str(timMaxErr)

            return (False, timMaxErr, warning)
        else:
            return (True, timMaxErr, None)

    def _isParameter(self, dataSeries):
        ''' Return `True` if `dataSeries` is from a parameter.
        '''
        import numpy as np
        if not (isinstance(dataSeries, np.ndarray) or isinstance(dataSeries, list)):
            raise TypeError("Program error: dataSeries must be a numpy.ndarr or a list. Received type "
                            + str(type(dataSeries)) + ".\n")
        return (len(dataSeries) == 2)

    def format_float(self, value):
        ''' Return the argument in exponential notation, with
            non-significant zeros removed.
        '''
        import re
        return re.sub(re.compile('\.e'), 'e',
                      re.sub(re.compile('0*e'), 'e', "{0:.15e}".format(value)))

    def _writeReferenceResults(self, refFilNam, y_sim, y_tra):
        ''' Write the reference results.

        :param refFilNam: The name of the reference file.
        :param y_sim: The data points to be written to the file.
        :param y_tra: The dictionary with the translation log.

        This method writes the results in the form ``key=value``, with one line per entry.
        '''
        from datetime import date
        import json

        with open(refFilNam, mode="w", encoding="utf-8") as f:
            f.write('last-generated=' + str(date.today()) + '\n')
            for stage in ['initialization', 'simulation', 'fmu-dependencies']:
                if stage in y_tra:
                    # f.write('statistics-%s=\n%s\n' % (stage, _pretty_print(y_tra[stage])))
                    f.write('statistics-%s=\n%s\n' % (stage, json.dumps(y_tra[stage], indent=2)))
            # FMU exports do not have simulation results.
            # Hence, we preclude them if y_sim == None
            if y_sim is not None:
                # Set, used to avoid that data series that are plotted in two plots are
                # written twice to the reference data file.
                s = set()
                for pai in y_sim:
                    for k, v in list(pai.items()):
                        if k not in s:
                            s.add(k)
                            f.write(k + '=')
                            # Use many digits, otherwise truncation errors occur that can be higher
                            # than the required accuracy.
                            formatted = [str(self.format_float(e)) for e in v]
                            f.write(str(formatted).replace("'", ""))
                            f.write('\n')

    def _readReferenceResults(self, refFilNam):
        ''' Read the reference results.

        :param refFilNam: The name of the reference file.
        :return: A dictionary with the reference results.

        If the simulation statistics was found in the reference results,
        then the return value also has an entry
        `statistics-simulation={'numerical Jacobians': '0', 'nonlinear': ' ', 'linear': ' '}`,
        where the value is a dictionary. Otherwise, this key is not present.

        '''
        import numpy
        import ast

        d = dict()
        with open(refFilNam, mode="r", encoding="utf-8-sig") as f:
            lines = f.readlines()

        # Compute the number of the first line that contains the results
        iSta = 0
        for iLin in range(min(2, len(lines))):
            if "svn-id" in lines[iLin]:
                iSta = iSta + 1
            if "last-generated" in lines[iLin]:
                iSta = iSta + 1

        r = dict()
        iLin = iSta
        while iLin < len(lines):
            lin = lines[iLin].strip('\n')
            try:
                (key, value) = lin.split("=")
                # Check if this is a statistics-* entry.
                if key.startswith("statistics-"):
                    # Call ast.literal_eval as value is a string that needs to be
                    # converted to a dictionary.

                    # The json string was pretty printed over several lines.
                    # Add to value the next line, unless it contains "-" or it does not exist.
                    value = value.strip()
                    while (iLin < len(lines) - 1 and lines[iLin + 1].find('=') == -1):
                        value = value + lines[iLin + 1].strip('\n').strip()
                        iLin += 1
                    d[key] = ast.literal_eval(value)
                else:
                    s = (value[value.find('[') + 1: value.rfind(']')]).strip()
                    numAsStr = s.split(',')
                    val = []
                    for num in numAsStr:
                        # We need to use numpy.float64 here for the comparison to work
                        val.append(numpy.float64(num))
                    r[key] = val
            except ValueError as detail:
                s = "%s could not be parsed.\n" % refFilNam
                self._reporter.writeError(s)
                raise TypeError(detail)
            iLin += 1
        d['results'] = r

        return d

    def _askNoReferenceResultsFound(self, yS, refFilNam, ans):
        ''' Ask user what to do if no reference data were found
           :param yS: A list where each element is a dictionary of variable names and simulation
                      results that are to be plotted together.
           :param refFilNam: Name of reference file (used for reporting only).
           :param ans: A previously entered answer, either ``y``, ``Y``, ``n`` or ``N``.
           :return: A triple ``(updateReferenceData, foundError, ans)`` where ``updateReferenceData``
                    and ``foundError`` are booleans, and ``ans`` is ``y``, ``Y``, ``n`` or ``N``.

        '''
        updateReferenceData = False
        foundError = False

        if len(yS) > 0:
            sys.stdout.write(
                "*** Warning: The old reference data had no results, but the new simulation produced results\n")
            sys.stdout.write("             for %s\n" % refFilNam)
            sys.stdout.write("             Accept new results?\n")
            while not (ans == "n" or ans == "y" or ans == "Y" or ans == "N"):
                ans = input("             Enter: y(yes), n(no), Y(yes for all), N(no for all): ")
            if ans == "y" or ans == "Y":
                # update the flag
                updateReferenceData = True
        return (updateReferenceData, foundError, ans)

    def _check_statistics(self, old_res, y_tra, stage, foundError, newStatistics, mat_file_name):
        ''' Checks the simulation or translation statistics and return
            `True` if there is a new statistics, or a statistics is no longer present, or if `newStatistics == True`.
        '''
        r = newStatistics
        if 'statistics-%s' % stage in old_res:
            # Found old statistics.
            # Check whether the new results have also such a statistics.
            if stage in y_tra:
                # Check whether it changed.
                for key in old_res['statistics-%s' % stage]:
                    if key in y_tra[stage]:
                        if not self.are_statistics_equal(old_res['statistics-%s' % stage][key], y_tra[stage][key]):
                            if foundError:
                                self._reporter.writeWarning("%s: Translation statistics for %s and results changed for %s.\n Old = %s\n New = %s"
                                                            % (mat_file_name, stage, key, old_res['statistics-%s' % stage][key], y_tra[stage][key]))
                            else:
                                self._reporter.writeWarning("%s: Translation statistics for %s changed for %s, but results are unchanged.\n Old = %s\n New = %s"
                                                            % (mat_file_name, stage, key, old_res['statistics-%s' % stage][key], y_tra[stage][key]))

                            r = True
                    else:
                        self._reporter.writeWarning("%s: Found translation statistics for %s for %s in old but not in new results.\n Old = %s"
                                                    % (mat_file_name, stage, key, old_res['statistics-%s' % stage][key]))
                        r = True
            else:
                # The new results have no such statistics.
                self._reporter.writeWarning(
                    "%s: Found translation statistics for %s in old but not in new results." % (mat_file_name, stage))
                r = True
        else:
            # The old results have no such statistics.
            if stage in y_tra:
                # The new results have such statistics, hence the statistics changed.
                self._reporter.writeWarning(
                    "%s: Found translation statistics for %s in new but not in old results." % (mat_file_name, stage))
                r = True
        return r

    def _compareResults(self, matFilNam, oldRefFulFilNam, y_sim, y_tra, refFilNam, ans):
        ''' Compares the new and the old results.

            :param matFilNam: Matlab file name.
            :param oldRefFilFilNam: File name including path of old reference files.
            :param y_sim: A list where each element is a dictionary of variable names and simulation
                           results that are to be plotted together.
            :param y_tra: A dictionary with the translation statistics.
            :param refFilNam: Name of the file with reference results (used for reporting only).
            :param ans: A previously entered answer, either ``y``, ``Y``, ``n`` or ``N``.
            :return: A triple ``(updateReferenceData, foundError, ans)`` where ``updateReferenceData``
                     and ``foundError`` are booleans, and ``ans`` is ``y``, ``Y``, ``n`` or ``N``.

        '''
        import matplotlib.pyplot as plt

        # Reset answer, unless it is set to Y or N
        if not (ans == "Y" or ans == "N"):
            ans = "-"
        updateReferenceData = False
        # If previously the user chose to update all refererence data, then
        # we set updateReferenceData = True
        if ans == "Y":
            updateReferenceData = True
        foundError = False
        verifiedTime = False

        # Load the old data (in dictionary format)
        old_results = self._readReferenceResults(oldRefFulFilNam)
        # Numerical results of the simulation
        y_ref = old_results['results']

        if len(y_ref) == 0:
            return self._askNoReferenceResultsFound(y_sim, refFilNam, ans)

        # The old data contains results
        t_ref = y_ref.get('time')

        # Iterate over the pairs of data that are to be plotted together
        timOfMaxErr = dict()
        noOldResults = []  # List of variables for which no old results have been found
        for pai in y_sim:
            t_sim = pai['time']
            if not verifiedTime:
                verifiedTime = True

                # Check if the first and last time stamp are equal
                tolTim = 1E-3  # Tolerance for time
                if (abs(t_ref[0] - t_sim[0]) > tolTim) or abs(t_ref[-1] - t_sim[-1]) > tolTim:
                    print(
                        "*** Warning: Different simulation time interval in {} and {}".format(refFilNam, matFilNam))
                    print("             Old reference points are for {} <= t <= {}".format(
                        t_ref[0], t_ref[len(t_ref) - 1]))
                    print("             New reference points are for {} <= t <= {}".format(
                        t_sim[0], t_sim[len(t_sim) - 1]))
                    foundError = True
                    while not (ans == "n" or ans == "y" or ans == "Y" or ans == "N"):
                        print("             Accept new results and update reference file in library?")
                        ans = input(
                            "             Enter: y(yes), n(no), Y(yes for all), N(no for all): ")
                    if ans == "y" or ans == "Y":
                        # Write results to reference file
                        updateReferenceData = True
                        return (updateReferenceData, foundError, ans)

            # The time interval is the same for the stored and the current data.
            # Check the accuracy of the simulation.
            for varNam in list(pai.keys()):  # Iterate over the variable names that are to be plotted together
                if varNam != 'time':
                    if varNam in y_ref:
                        # Check results
                        if self._isParameter(pai[varNam]):
                            t = [min(t_sim), max(t_sim)]
                        else:
                            t = t_sim

                        (res, timMaxErr, warning) = self.areResultsEqual(t_ref, y_ref[varNam],
                                                                         t, pai[varNam],
                                                                         varNam, matFilNam)
                        if warning:
                            self._reporter.writeWarning(warning)
                        if not res:
                            foundError = True
                            timOfMaxErr[varNam] = timMaxErr
                    else:
                        # There is no old data series for this variable name
                        self._reporter.writeWarning(
                            "Did not find variable " + varNam + " in old results.")
                        foundError = True
                        noOldResults.append(varNam)

        # Compare the simulation statistics
        # There are these cases:
        # 1. The old reference results have no statistics, in which case new results may be written.
        # 2. The old reference results have statistics, and they are the same or different.
        # Statistics of the simulation model
        newStatistics = False
        for stage in ['initialization', 'simulation']:
            # Updated newStatistics if there is a new statistic. The other
            # arguments remain unchanged.
            newStatistics = self._check_statistics(
                old_results, y_tra, stage, foundError, newStatistics, matFilNam)

        # If the users selected "Y" or "N" (to not accept or reject any new results) in previous tests,
        # or if the script is run in batch mode, then don't plot the results.
        # If we found an error, plot the results, and ask the user to accept or
        # reject the new values.
        if (foundError or newStatistics) and (not self._batch) and (not ans == "N") and (not ans == "Y"):
            print("             For {},".format(refFilNam))
            print("             accept new file and update reference files? (Close plot window to continue.)")
            nPlo = len(y_sim)
            iPlo = 0
            plt.clf()
            for pai in y_sim:
                iPlo += 1

                plt.subplot(nPlo, 1, iPlo)
                # Iterate over the variable names that are to be plotted together
                color = ['k', 'r', 'b', 'g', 'c', 'm']
                iPai = -1
                t_sim = pai['time']
                for varNam in list(pai.keys()):
                    iPai += 1
                    if iPai > len(color) - 1:
                        iPai = 0
                    if varNam != 'time':
                        if self._isParameter(pai[varNam]):
                            plt.plot([min(t_sim), max(t_sim)], pai[varNam],
                                     color[iPai] + '-', label='New ' + varNam)
                        else:
                            plt.plot(self._getTimeGrid(t_sim[0], t_sim[-1], len(pai[varNam])),
                                     pai[varNam],
                                     color[iPai] + '-', label='New ' + varNam)

                        # Test to make sure that this variable has been found in the old results
                        if noOldResults.count(varNam) == 0:
                            if self._isParameter(y_ref[varNam]):
                                # for parameters, don't just draw a dot, as these are hard to see as
                                # they are on the box
                                plt.plot([min(t_ref), max(t_ref)], y_ref[varNam],
                                         color[iPai] + 'x', markersize=10, label='Old ' + varNam)
                            else:
                                plt.plot(self._getTimeGrid(t_ref[0], t_ref[-1], len(y_ref[varNam])),
                                         y_ref[varNam],
                                         color[iPai] + '.', label='Old ' + varNam)
                        # Plot the location of the maximum error
                        if varNam in timOfMaxErr:
                            plt.axvline(x=timOfMaxErr[varNam])

                leg = plt.legend(loc='right', fancybox=True)
                leg.get_frame().set_alpha(0.5)  # transparent legend
                plt.xlabel('time')
                plt.grid(True)
                if iPlo == 1:
                    plt.title(matFilNam)

            # Store the graphic objects.
            # The first plot is shown using the default size.
            # Afterwards, the plot is resized to have the same size as
            # the previous plot.
            gcf = plt.gcf()
            if self._figSize is not None:
                gcf.set_size_inches(self._figSize, forward=True)

            # Display the plot
            plt.show()
            # Store the size for reuse in the next plot.
            self._figSize = gcf.get_size_inches()

            while not (ans == "n" or ans == "y" or ans == "Y" or ans == "N"):
                ans = input("             Enter: y(yes), n(no), Y(yes for all), N(no for all): ")
            if ans == "y" or ans == "Y":
                # update the flag
                updateReferenceData = True
        return (updateReferenceData, foundError, ans)

    def are_statistics_equal(self, s1, s2):
        ''' Compare the simulation statistics `s1` and `s2` and
            return `True` if they are equal, or `False` otherwise.

        '''
        x = s1.strip()
        y = s2.strip()
        if x == y:
            return True
        # If they have a comma, such as from 1, 20, 1, 14, then split it,
        # sort it, and compare the entries for equality

        def g(s): return s.replace(" ", "").split(",")
        sp1 = sorted(g(x))
        sp2 = sorted(g(y))
        # If the list have different lengths, they are not equal
        if len(sp1) != len(sp2):
            return False
        # They are of equal lengths, compare each element
        for i in range(len(sp1)):
            if sp1[i] != sp2[i]:
                return False

        return True

    def _compare_and_rewrite_fmu_dependencies(self, new_dependencies, reference_file_path, reference_file_name, ans):
        ''' Compares whether the ``.fmu`` dependencies have been changed.
            If they are the same, this function does nothing.
            If they do not exist in the reference results, it askes to generate them.
            If they differ from the reference results, it askes whether to accept the new ones.

            :param new_dependencies: A dictionary with the new dependencies.
            :param reference_file_path: Path to the file with reference results.
            :param reference_file_name: Name of the file with reference results.
            :param ans: A previously entered answer, either ``y``, ``Y``, ``n`` or ``N``.
            :return: A tuple consisting of a boolean ``updated_reference_data`` and the value of ``ans``.

        '''
        # Absolute path to the reference file
        abs_ref_fil_nam = os.path.join(reference_file_path, reference_file_name)
        # Put dependencies in data format needed to write to the reference result file
        y_tra = dict()
        y_tra['fmu-dependencies'] = new_dependencies

        # Check whether the reference results exist.
        if not os.path.exists(abs_ref_fil_nam):
            print("*** Warning: Reference file {} does not yet exist.".format(reference_file_name))
            while not (ans == "n" or ans == "y" or ans == "Y" or ans == "N"):
                print("             Create new file?")
                ans = input("             Enter: y(yes), n(no), Y(yes for all), N(no for all): ")
            if ans == "y" or ans == "Y":
                self._writeReferenceResults(abs_ref_fil_nam, None, y_tra)
                self._reporter.writeWarning("*** Warning: Wrote new reference file %s." %
                                            reference_file_name)
            else:
                self._reporter.writeWarning("*** Warning: Did not write new reference file %s." %
                                            reference_file_name)
            return [True, ans]

        # The file that may contain the reference results exist.
        old_dep = self._readReferenceResults(abs_ref_fil_nam)
        # Check whether it contains a key 'statistics-fmu-dependencies'
        if 'statistics-fmu-dependencies' in old_dep:
            # Compare the statistics for each section
            found_differences = False
            for typ in ['InitialUnknowns', 'Outputs', 'Derivatives']:
                if old_dep['statistics-fmu-dependencies'][typ] != new_dependencies[typ]:
                    print(
                        "*** Warning: Reference file {} has different FMU statistics for '{}'.".format(reference_file_name, typ))
                    found_differences = True
            if found_differences:
                while not (ans == "n" or ans == "y" or ans == "Y" or ans == "N"):
                    print("             Rewrite file?")
                    ans = input("             Enter: y(yes), n(no), Y(yes for all), N(no for all): ")
                if ans == "y" or ans == "Y":
                    self._writeReferenceResults(abs_ref_fil_nam, None, y_tra)
                    self._reporter.writeWarning("*** Warning: Rewrote reference file %s due to new FMU statistics." %
                                                reference_file_name)
            return [found_differences, ans]

        else:
            # The old file has no statistics. Ask to rewrite it.
            print("*** Warning: Reference file {} has no FMU statistics.".format(reference_file_name))
            while not (ans == "n" or ans == "y" or ans == "Y" or ans == "N"):
                print("             Rewrite file?")
                ans = input("             Enter: y(yes), n(no), Y(yes for all), N(no for all): ")
            if ans == "y" or ans == "Y":
                self._writeReferenceResults(abs_ref_fil_nam, None, y_tra)
                self._reporter.writeWarning("*** Warning: Rewrote reference file %s as the old one had no FMU statistics." %
                                            reference_file_name)
            return [True, ans]

    def _check_fmu_statistics(self, ans):
        ''' Check the fmu statistics from each regression test and compare it with the previously
            saved statistics stored in the library home folder.
            If the statistics differs,
            show a warning message containing the file name and path.
            If there is no statistics stored in the reference results in the library home folder,
            ask the user whether it should be generated.

            This function returns 1 if the statistics differ, or if the ``.fmu`` file
            is not found. The function returns 0 if there were no problems.
        '''
        import buildingspy.fmi as fmi

        retVal = 0
        # Check if the directory
        # "self._libHome\\Resources\\ReferenceResults\\Dymola" exists, if not
        # create it.
        refDir = os.path.join(self._libHome, 'Resources', 'ReferenceResults', 'Dymola')
        if not os.path.exists(refDir):
            os.makedirs(refDir)

        for data in self._data:
            # Name of the reference file, which is the same as that matlab file name but with another extension.
            # Only check data for FMU exort.
            if self._includeFile(data['ScriptFile']) and data['mustExportFMU']:
                # Convert 'aa/bb.mos' to 'aa_bb.txt'
                mosFulFilNam = os.path.join(self.getLibraryName(), data['ScriptFile'])
                mosFulFilNam = mosFulFilNam.replace(os.sep, '_')
                refFilNam = os.path.splitext(mosFulFilNam)[0] + ".txt"
                fmu_fil = os.path.join(data['ResultDirectory'],
                                       self.getLibraryName(), data['FMUName'])
                try:
                    # Get the new dependency
                    dep_new = fmi.get_dependencies(fmu_fil)
                    # Compare it with the stored results, and update the stored results if
                    # needed and requested by the user.
                    [updated_reference_data, ans] = self._compare_and_rewrite_fmu_dependencies(dep_new,
                                                                                               refDir,
                                                                                               refFilNam,
                                                                                               ans)
                    # Reset answer, unless it is set to Y or N
                    if not (ans == "Y" or ans == "N"):
                        ans = "-"
                    if updated_reference_data:
                        retVal = 1

                except UnicodeDecodeError as e:
                    em = "UnicodeDecodeError({0}): {1}.\n".format(e.errno, e)
                    em += "Output file of " + data['ScriptFile'] + " is excluded from unit tests.\n"
                    em += "The model appears to contain a non-asci character\n"
                    em += "in the comment of a variable, parameter or constant.\n"
                    em += "Check " + data['ScriptFile'] + " and the classes it instanciates.\n"
                    self._reporter.writeError(em)
                except IOError as e:
                    em = "IOError({0}): {1}.\n".format(e.errno, e)
                    em += "Output file of " + data['ScriptFile'] + \
                        " is excluded from unit tests because\n"
                    em += "the file " + fmu_fil + " does not exist\n."
                    self._reporter.writeError(em)
        return retVal

    def _checkReferencePoints(self, ans):
        ''' Check reference points from each regression test and compare it with the previously
            saved reference points of the same test stored in the library home folder.
            If all the reference points are not within a certain tolerance with the previous results,
            show a warning message containing the file name and path.
            If there is no ``.mat`` file of the reference points in the library home folder,
            ask the user whether it should be generated.

            This function return 1 if reading reference results or reading the translation
            statistics failed. In this case, the calling method should not attempt to do
            further processing. The function returns 0 if there were no problems. In
            case of wrong simulation results, this function also returns 0, as this is
            not considered an error in executing this function.
        '''
        # Check if the directory
        # "self._libHome\\Resources\\ReferenceResults\\Dymola" exists, if not
        # create it.
        refDir = os.path.join(self._libHome, 'Resources', 'ReferenceResults', 'Dymola')
        if not os.path.exists(refDir):
            os.makedirs(refDir)

        for data in self._data:
            # Name of the reference file, which is the same as that matlab file name but with another extension.
            # Only check data that need to be simulated. This excludes the FMU export
            # from this test.
            if self._includeFile(data['ScriptFile']) and data['mustSimulate']:
                # Convert 'aa/bb.mos' to 'aa_bb.txt'
                mosFulFilNam = os.path.join(self.getLibraryName(), data['ScriptFile'])
                mosFulFilNam = mosFulFilNam.replace(os.sep, '_')
                refFilNam = os.path.splitext(mosFulFilNam)[0] + ".txt"

                try:
                    # extract reference points from the ".mat" file corresponding to "filNam"
                    warnings = []
                    errors = []
                    # Get the simulation results
                    y_sim = self._getSimulationResults(data, warnings, errors)
                    # Get the translation statistics
                    y_tra = self._getTranslationStatistics(data, warnings, errors)
                    for entry in warnings:
                        self._reporter.writeWarning(entry)
                    for entry in errors:
                        self._reporter.writeError(entry)
                        # If there were errors when getting the results or translation statistics,
                        # then return
                        return 1
                except UnicodeDecodeError as e:
                    em = "UnicodeDecodeError({0}): {1}".format(e.errno, e)
                    em += "Output file of " + data['ScriptFile'] + " is excluded from unit tests.\n"
                    em += "The model appears to contain a non-asci character\n"
                    em += "in the comment of a variable, parameter or constant.\n"
                    em += "Check " + data['ScriptFile'] + " and the classes it instanciates.\n"
                    self._reporter.writeError(em)
                else:
                    # Reset answer, unless it is set to Y or N
                    if not (ans == "Y" or ans == "N"):
                        ans = "-"

                    updateReferenceData = False
                    # check if reference results already exists in library
                    oldRefFulFilNam = os.path.join(refDir, refFilNam)
                    # If the reference file exists, and if the reference file contains
                    # results, compare the results.
                    if os.path.exists(oldRefFulFilNam):
                        # compare the new reference data with the old one
                        [updateReferenceData, _, ans] = self._compareResults(
                            data['ResultFile'], oldRefFulFilNam, y_sim, y_tra, refFilNam, ans)
                    else:
                        # Reference file does not exist
                        print("*** Warning: Reference file {} does not yet exist.".format(refFilNam))
                        while not (ans == "n" or ans == "y" or ans == "Y" or ans == "N"):
                            print("             Create new file?")
                            ans = input(
                                "             Enter: y(yes), n(no), Y(yes for all), N(no for all): ")
                        if ans == "y" or ans == "Y":
                            updateReferenceData = True
                    if updateReferenceData:    # If the reference data of any variable was updated
                        # Make dictionary to save the results and the svn information
                        self._writeReferenceResults(oldRefFulFilNam, y_sim, y_tra)
            else:
                # Tests that export FMUs do not have an output file. Hence, we do not warn
                # about these cases.
                if not data['mustExportFMU']:
                    self._reporter.writeWarning(
                        "Output file of " + data['ScriptFile'] + " is excluded from result test.")
        return 0

    def _checkSimulationError(self, errorFile):
        ''' Check whether the simulation had any errors, and
            write the error messages to ``self._reporter``.
        '''
        import json

        # Read the json file with the statistics
        if not os.path.isfile(self._statistics_log):
            raise IOError("Statistics file {} does not exist.".format(self._statistics_log))

        with open(self._statistics_log, mode="rt", encoding="utf-8-sig") as fil:
            try:
                stat = json.load(fil)['testCase']
            except ValueError as e:
                raise ValueError("Failed to parse {}.\n{}".format(self._statistics_log, str(e)))

        # Error counters
        iChe = 0
        iSim = 0
        iFMU = 0
        # Check for errors
        for ele in stat:
            if ele['check']['result'] is False:
                iChe = iChe + 1
                self._reporter.writeError("Model check failed for '%s'." % ele["model"])
            if 'simulate' in ele and ele['simulate']['result'] is False:
                iSim = iSim + 1
                self._reporter.writeError("Simulation failed for '%s'." %
                                          ele["simulate"]["command"])
            elif 'FMUExport' in ele and ele['FMUExport']['result'] is False:
                iFMU = iFMU + 1
                self._reporter.writeError("FMU export failed for '%s'." %
                                          ele["FMUExport"]["command"])

            # Check for problems.
            # First, determine whether we had a simulation or an FMU export
            if 'simulate' in ele:
                key = 'simulate'
            else:
                key = 'FMUExport'

            for k, v in list(self._error_dict.get_dictionary().items()):
                if ele[key][k] > 0:
                    self._reporter.writeWarning(v["model_message"].format(ele[key]["command"]))
                    self._error_dict.increment_counter(k)

        if iChe > 0:
            print("Number of models that failed check                           : {}".format(iChe))
        if iSim > 0:
            print("Number of models that failed to simulate                     : {}".format(iSim))
        if iFMU > 0:
            print("Number of models that failed to export as an FMU             : {}".format(iFMU))

        # Write summary messages
        for _, v in list(self._error_dict.get_dictionary().items()):
            counter = v['counter']
            if counter > 0:
                print(v['summary_message'].format(counter))

        self._reporter.writeOutput("Script that runs unit tests had " +
                                   str(self._reporter.getNumberOfWarnings()) +
                                   " warnings and " +
                                   str(self._reporter.getNumberOfErrors()) +
                                   " errors.\n")
        sys.stdout.write("See '{}' for details.\n".format(self._simulator_log_file))

        if self._reporter.getNumberOfErrors() > 0:
            return 1
        if self._reporter.getNumberOfWarnings() > 0:
            return 2
        else:
            self._reporter.writeOutput("Unit tests completed successfully.\n")
            return 0

    def get_number_of_tests(self):
        ''' Returns the number of regression tests that will be run for the current library and configuration.
        '''
        return len(self._data)

    def printNumberOfClasses(self):
        ''' Print the number of models, blocks and functions to the
            standard output stream
        '''

        iMod = 0
        iBlo = 0
        iFun = 0
        for root, _, files in os.walk(self._libHome):
            pos = root.find('.svn' or '.git')
            # skip .svn folders
            if pos == -1:
                for filNam in files:
                    # find .mo files
                    pos = filNam.find('.mo')
                    posExa = root.find('Examples')
                    if pos > -1 and posExa == -1:
                        # find classes that are not partial
                        filFulNam = os.path.join(root, filNam)
                        iMod = self._checkKey("model", filFulNam, iMod)
                        iBlo = self._checkKey("block", filFulNam, iBlo)
                        iFun = self._checkKey("function", filFulNam, iFun)
        print("Number of models   : {!s}".format(iMod))
        print("          blocks   : {!s}".format(iBlo))
        print("          functions: {!s}".format(iFun))

    def _getModelCheckCommand(self, mosFilNam):
        ''' Return lines that conduct a model check in pedantic mode.

        :param mosFilNam: The name of the ``*.mos`` file

        This function return a command of the form
        ``checkModel("Buildings.Controls.Continuous.Examples.LimPID")``
        '''

        def getModelName(mosFil, line):
            try:
                iSta = line.index('\"') + 1
                iEnd = line.index('\"', iSta)
                return line[iSta:iEnd]
            except ValueError as e:
                em = str(e) + "\n"
                em += "Did not find model name in '%s'\n" % mosFil
                self._reporter.writeError(em)
                raise ValueError(em)

        retVal = None
        with open(mosFilNam, mode="r+", encoding="utf-8-sig") as fil:
            for lin in fil:
                if "simulateModel" in lin or "modelToOpen" in lin:
                    if self._modelicaCmd == 'dymola':
                        retVal = 'checkModel("{}")'.format(getModelName(mosFilNam, lin))
                    elif self._modelicaCmd == 'omc':
                        retVal = "checkModel({})".format(getModelName(mosFilNam, lin))
                    break
        return retVal

    def _removePlotCommands(self, mosFilNam):
        ''' Remove all plot commands from the mos file.

        :param mosFilNam: The name of the ``*.mos`` file

        This function removes all plot commands from the file ``mosFilNam``.
        This allows to work around a bug in Dymola 2012 which can cause an exception
        from the Windows operating system, or which can cause Dymola to hang on Linux.
        '''
        with open(mosFilNam, mode="r+", encoding="utf-8-sig") as fil:
            lines = fil.readlines()
        linWri = []
        goToPlotEnd = False
        for i in range(len(lines)):
            if not goToPlotEnd:
                if (lines[i].count("removePlots(") == 0) and (lines[i].count("createPlot(") == 0):
                    linWri.append(i)
                elif (lines[i].count("createPlot(")) > 0:
                    goToPlotEnd = True
            else:
                if (lines[i].count(";") > 0):
                    goToPlotEnd = False
        # Write file
        with open(mosFilNam, mode="w", encoding="utf-8") as filWri:
            for i in range(len(linWri)):
                filWri.write(lines[linWri[i]])

    def _write_runscripts(self):
        """
        Create the runAll.mos scripts, one per processor (self._nPro)

        The commands in the script depend on the executable: 'dymola' or 'omc'
        """

        def _write_translation_checks(runFil, values):
            template = r"""
if Modelica.Utilities.Files.exist("{modelName}.translation.log") then
  lines=Modelica.Utilities.Streams.readFile("{modelName}.translation.log");
else
  Modelica.Utilities.Streams.print("{modelName}.translation.log was not generated.", "{modelName}.log");
  lines=String();
end if;

// Count the zero numerical Jacobians separately
iJac=sum(Modelica.Utilities.Strings.count(lines, "Number of numerical Jacobians: 0"));
"""
            runFil.write(template.format(**values))

            # Do the other tests
            for _, v in list(self._error_dict.get_dictionary().items()):
                template = r"""  {}=sum(Modelica.Utilities.Strings.count(lines, "{}"));
"""
                runFil.write(template.format(v["buildingspy_var"], v["tool_message"]))

        def _write_translation_stats(runFil, values):

            for k, v in list(self._error_dict.get_dictionary().items()):
                if k != "numerical Jacobians":
                    template = r"""
Modelica.Utilities.Streams.print("        \"{}\"  : " + String({}) + ",", "{}");"""
                    runFil.write(template.format(k, v["buildingspy_var"], values['statisticsLog']))

            # Write the numerical Jacobians separately as this requires subtraction of two counters.
            # As this is the last entry, there also is no terminating comma.
            template = r"""
Modelica.Utilities.Streams.print("        \"numerical Jacobians\"  : " + String(lJac-iJac), "{statisticsLog}");
"""
            runFil.write(template.format(**values))

            # Close the bracket for the JSON object
            runFil.write("""Modelica.Utilities.Streams.print("      }", """ +
                         '"' + values['statisticsLog'] + '"' + ");\n")

        def _print_end_of_json(isLastItem, fileHandle, logFileName):
            if isLastItem:
                fileHandle.write(
                    "Modelica.Utilities.Streams.print(\"    }\", \"%s\")\n" % logFileName)
                fileHandle.write(
                    "Modelica.Utilities.Streams.print(\"  ]\", \"%s\")\n" % logFileName)
                fileHandle.write("Modelica.Utilities.Streams.print(\"}\", \"%s\")\n" % logFileName)
            else:
                fileHandle.write(
                    "Modelica.Utilities.Streams.print(\"  },\", \"%s\")\n" % logFileName)

        nUniTes = 0

        # Count how many tests need to be simulated.
        nTes = self.get_number_of_tests()
        # Reduced the number of processors if there are fewer examples than processors
        if nTes < self._nPro:
            self.setNumberOfThreads(nTes)

        for iPro in range(self._nPro):

            runFil = open(os.path.join(self._temDir[iPro], self.getLibraryName(
            ), "runAll.mos"), mode="w", encoding="utf-8")
            runFil.write(
                "// File autogenerated for process {!s} of {!s}\n".format(iPro + 1, self._nPro))
            runFil.write(
                "// File created for execution by {}. Do not edit.\n".format(self._modelicaCmd))

            if self._modelicaCmd == 'dymola':
                # Disable parallel computing as this can give slightly different results.
                runFil.write('Advanced.ParallelizeCode = false;\n')
                # Set the pedantic Modelica mode
                if self._pedanticModelica:
                    runFil.write('Advanced.PedanticModelica = true;\n')
                else:
                    runFil.write('Advanced.PedanticModelica = false;\n')
                runFil.write('openModel("package.mo");\n')
            elif self._modelicaCmd == 'omc':
                runFil.write('loadModel(Modelica, {"3.2"});\n')
                runFil.write('getErrorString();\n')
                runFil.write('loadFile("package.mo");\n')

            # Add a flag so that translation info appears in console output.
            # This allows checking for numerical derivatives.
            # Dymola will write this output to a file when savelog(filename) is called.
            # However, the runtime log will be in dslog.txt.
            if self._modelicaCmd == 'dymola':
                runFil.write("Advanced.TranslationInCommandLog := true;\n")
                # Set flag to support string parameters, which is required for the weather
                # data file.
                runFil.write("Modelica.Utilities.Files.remove(\"%s\");\n" %
                             self._simulator_log_file)

            runFil.write("Modelica.Utilities.Files.remove(\"%s\");\n" % self._statistics_log)

            runFil.write(r"""
Modelica.Utilities.Streams.print("{\"testCase\" : [", "%s");
""" % self._statistics_log)
            # Count the number of experiments that need to be simulated or exported as an FMU.
            # This is needed to properly close the json brackets.
            nItem = 0
            for i in range(iPro, nTes, self._nPro):
                if self._data[i]['mustSimulate'] or self._data[i]['mustExportFMU']:
                    nItem = nItem + 1
            iItem = 0
            # Write unit tests for this process
            for i in range(iPro, nTes, self._nPro):
                # Check if this mos file should be simulated
<<<<<<< HEAD
                if self._data[i]['mustSimulate'] or self._data[i]['mustExportFMU']:
                    isLastItem = (iItem == nItem-1)
=======
                if self._data[i]['mustSimulate'] or (self._include_fmu_test and self._data[i]['mustExportFMU']):
                    isLastItem = (iItem == nItem - 1)
>>>>>>> b3a5b158
                    self._data[i]['ResultDirectory'] = self._temDir[iPro]
                    mosFilNam = os.path.join(self.getLibraryName(),
                                             "Resources", "Scripts", "Dymola",
                                             self._data[i]['ScriptFile'])
                    absMosFilNam = os.path.join(self._temDir[iPro], mosFilNam)

                    values = {"mosWithPath": mosFilNam.replace("\\", "/"),
                              "checkCommand": self._getModelCheckCommand(absMosFilNam).replace("\\", "/"),
                              "checkCommandString": self._getModelCheckCommand(absMosFilNam).replace('\"', r'\\\"'),
                              "scriptFile": self._data[i]['ScriptFile'].replace("\\", "/"),
                              "modelName": self._data[i]['modelName'].replace("\\", "/"),
                              "modelName_underscore": self._data[i]['modelName'].replace(".", "_"),
                              "statisticsLog": self._statistics_log.replace("\\", "/"),
                              "simulatorLog": self._simulator_log_file.replace("\\", "/")}

                    if 'FMUName' in self._data[i]:
                        values["FMUName"] = self._data[i]['FMUName']

                    if self._modelicaCmd == 'dymola':
                        # Delete command log, modelName.simulation.log and dslog.txt
                        runFil.write(
                            "Modelica.Utilities.Files.remove(\"%s.translation.log\");\n" % values["modelName"])
                        runFil.write("Modelica.Utilities.Files.remove(\"dslog.txt\");\n")
                        runFil.write("clearlog();\n")

                    if self._modelicaCmd == 'omc':
                        runFil.write('getErrorString();\n')

                    ########################################################################
                    # Write line for model check
                    if self._modelicaCmd == 'dymola':
                        template = r"""
rCheck = {checkCommand};
Modelica.Utilities.Streams.print("    {{ \"file\" :  \"{mosWithPath}\",", "{statisticsLog}");
Modelica.Utilities.Streams.print("      \"model\" : \"{modelName}\",", "{statisticsLog}");
Modelica.Utilities.Streams.print("      \"check\" : {{", "{statisticsLog}");
Modelica.Utilities.Streams.print("        \"command\" : \"{checkCommandString};\",", "{statisticsLog}");
Modelica.Utilities.Streams.print("        \"result\"  : " + String(rCheck), "{statisticsLog}");
Modelica.Utilities.Streams.print("      }},", "{statisticsLog}");
"""
                        runFil.write(template.format(**values))

                    ##########################################################################
                    # Write commands for checking translation and simulation results.
                    if self._modelicaCmd == 'dymola' and self._data[i]["mustSimulate"]:
                        # Remove dslog.txt, run a simulation, rename dslog.txt, and
                        # scan this log file for errors.
                        # This is needed as RunScript returns true even if the simulation failed.
                        # We read to dslog file line by line as very long files can lead to
                        # Out of memory for strings
                        # It could due to too large matrices, infinite recursion, or uninitialized variables.
                        # You can increase the size of 'Stringbuffer' in dymola/source/matrixop.h.
                        # The stack of functions is:
                        # Modelica.Utilities.Streams.readFile
                        template = r"""
rScript=RunScript("Resources/Scripts/Dymola/{scriptFile}");
savelog("{modelName}.translation.log");
if Modelica.Utilities.Files.exist("dslog.txt") then
  Modelica.Utilities.Files.move("dslog.txt", "{modelName}.dslog.log");
end if;
iSuc=0;
if Modelica.Utilities.Files.exist("{modelName}.dslog.log") then
  iLin=1;
  endOfFile=false;
  while (not endOfFile) loop
    (_line, endOfFile)=Modelica.Utilities.Streams.readLine("{modelName}.dslog.log", iLin);
    iLin=iLin+1;
    iSuc=iSuc+Modelica.Utilities.Strings.count(_line, "Integration terminated successfully");
  end while;
  Modelica.Utilities.Streams.close("{modelName}.dslog.log");
else
  Modelica.Utilities.Streams.print("{modelName}.dslog.log was not generated.", "{modelName}.log");
end if;
"""
                        runFil.write(template.format(**values))

                        _write_translation_checks(runFil, values)

                        template = r"""
Modelica.Utilities.Streams.print("      \"simulate\" : {{", "{statisticsLog}");
Modelica.Utilities.Streams.print("        \"command\" : \"RunScript(\\\"Resources/Scripts/Dymola/{scriptFile}\\\");\",", "{statisticsLog}");
Modelica.Utilities.Streams.print("        \"result\"  : " + String(iSuc > 0) + ",", "{statisticsLog}");
"""
                        runFil.write(template.format(**values))

                        _write_translation_stats(runFil, values)

                        _print_end_of_json(isLastItem,
                                           runFil,
                                           self._statistics_log)

                    ##########################################################################
                    # FMU export
                    if self._modelicaCmd == 'dymola' and self._data[i]["mustExportFMU"]:
                        template = r"""
Modelica.Utilities.Files.removeFile("{FMUName}");
RunScript("Resources/Scripts/Dymola/{scriptFile}");
savelog("{modelName}.translation.log");
if Modelica.Utilities.Files.exist("dslog.txt") then
  Modelica.Utilities.Files.move("dslog.txt", "{modelName}.dslog.log");
end if;
iSuc=0;
if Modelica.Utilities.Files.exist("{modelName}.dslog.log") then
  iLin=1;
  endOfFile=false;
  while (not endOfFile) loop
    (_line, endOfFile)=Modelica.Utilities.Streams.readLine("{modelName}.dslog.log", iLin);
    iLin=iLin+1;
    iSuc=iSuc+Modelica.Utilities.Strings.count(_line, "Created {FMUName}");
  end while;
  Modelica.Utilities.Streams.close("{modelName}.dslog.log");
else
  Modelica.Utilities.Streams.print("{modelName}.dslog.log was not generated.", "{modelName}.log");
end if;
"""
                        runFil.write(template.format(**values))

                        _write_translation_checks(runFil, values)

                        template = r"""
Modelica.Utilities.Streams.print("      \"FMUExport\" : {{", "{statisticsLog}");
Modelica.Utilities.Streams.print("        \"command\" :\"RunScript(\\\"Resources/Scripts/Dymola/{scriptFile}\\\");\",", "{statisticsLog}");
Modelica.Utilities.Streams.print("        \"result\"  : " + String(iSuc > 0)  + ",", "{statisticsLog}");
"""
                        runFil.write(template.format(**values))

                        _write_translation_stats(runFil, values)

                        _print_end_of_json(isLastItem,
                                           runFil,
                                           self._statistics_log)

                    elif self._modelicaCmd == 'omc':
                        template("""
runScript("Resources/Scripts/Dymola/{scriptFile}");
getErrorString();
""")
                        runFil.write(template.format(**values))

                    if self._modelicaCmd == 'dymola' and not (self._data[i]["mustExportFMU"] or self._data[i]["mustSimulate"]):
                        print(
                            "****** {} neither requires a simulation nor an FMU export.".format(self._data[i]['ScriptFile']))

                    self._removePlotCommands(absMosFilNam)
                    nUniTes = nUniTes + 1
                    iItem = iItem + 1
            runFil.write("Modelica.Utilities.System.exit();\n")
            runFil.close()

        # For files that do not require a simulation, we need to set the path of the result files.
        for dat in self._data:
            if not dat['mustSimulate'] and not dat['mustExportFMU']:
                matFil = dat['ResultFile']
                for allDat in self._data:
                    if allDat['mustSimulate']:
                        resFil = allDat['ResultFile']
                        if resFil == matFil:
                            dat['ResultDirectory'] = allDat['ResultDirectory']
                            break

        print("Generated {} regression tests.\n".format(nUniTes))

    def deleteTemporaryDirectories(self, delete):
        ''' Flag, if set to ``False``, then the temporary directories will not be deleted
        after the regression tests are run.

        :param delete: Flag, set to ``False`` to avoid the temporary directories to be deleted.

        Unless this method is called prior to running the regression tests with ``delete=False``,
        all temporary directories will be deleted after the regression tests.
        '''
        self._deleteTemporaryDirectories = delete

    # Create the list of temporary directories that will be used to run the unit tests
    def _setTemporaryDirectories(self):
        import tempfile
        import shutil

        self._temDir = []

        # Make temporary directory, copy library into the directory and
        # write run scripts to directory
        for iPro in range(self._nPro):
            #print("Calling parallel loop for iPro={}, self._nPro={}".format(iPro, self._nPro))
            dirNam = tempfile.mkdtemp(
                prefix='tmp-' + self.getLibraryName() + '-' + str(iPro) + "-")
            self._temDir.append(dirNam)
            # Directory that contains the library as a sub directory
            libDir = self._libHome

            shutil.copytree(libDir,
                            os.path.join(dirNam, self.getLibraryName()),
                            symlinks=True,
                            ignore=shutil.ignore_patterns('.svn', '.mat', 'request.', 'status.'))
        return

    def run(self):
        ''' Run all regression tests and checks the results.

        :return: 0 if no errros occurred during the regression tests,
                 otherwise a non-zero value.

        This method

        - creates temporary directories for each processors,
        - copies the directory ``CURRENT_DIRECTORY`` into these
          temporary directories,
        - creates run scripts that run all regression tests,
        - runs these regression tests,
        - collects the dymola log files from each process,
        - writes the combined log file ``dymola.log``
          to the current directory,
        - compares the results of the new simulations with
          reference results that are stored in ``Resources/ReferenceResults``,
        - writes the message `Regression tests completed successfully.`
          if no error occured,
        - returns 0 if no errors occurred, or non-zero otherwise.

        '''
        import buildingspy.development.validator as v

        import multiprocessing
        import shutil
        import time
        import functools
        import json
        import glob

        #import pdb;pdb.set_trace()

        self.checkPythonModuleAvailability()

        if self.get_number_of_tests() == 0:
            self.setDataDictionary(self._rootPackage)

        # Remove all data that do not require a simulation or an FMU export.
        # Otherwise, some processes may have no simulation to run and then
        # the json output file would have an invalid syntax
        for ele in self._data[:]:
            if not (ele['mustSimulate'] or ele['mustExportFMU']):
                self._data.remove(ele)

        # Reset the number of processors to use no more processors than there are
        # examples to be run
        self.setNumberOfThreads(min(multiprocessing.cpu_count(),
                                    self.get_number_of_tests(), self._nPro))

        retVal = 0
        # Start timer
        startTime = time.time()
        # Process command line arguments

        # Check if executable is on the path
        if not self._useExistingResults:
            if not self.isExecutable(self._modelicaCmd):
                print("Error: Did not find executable '{}'".format(self._modelicaCmd))
                return 3

        # Check current working directory
        if not self.isValidLibrary(self._libHome):
            print("*** {} is not a valid Modelica library.".format(self._libHome))
            print("*** The current directory is {}".format(os.getcwd()))
            print("*** Expected directory {} ".format(os.path.abspath(os.path.join(self._libHome, "Resources", "Scripts"))))
            print("*** Exit with error. Did not do anything.")
            return 2

        # Initialize data structure to check results
        self._initialize_error_dict()

        # Print number of processors
        print("Using {!s} of {!s} processors to run unit tests.".format(
            self._nPro, multiprocessing.cpu_count()))
        # Count number of classes
        self.printNumberOfClasses()

        # Run simulations
        if not self._useExistingResults:
            self._setTemporaryDirectories()
        self._write_runscripts()
        if not self._useExistingResults:
            libNam = self.getLibraryName()
            if self._modelicaCmd == 'dymola':
                if self._showGUI:
                    cmd = [self.getModelicaCommand(), "runAll.mos"]
                else:
                    cmd = [self.getModelicaCommand(), "runAll.mos", "/nowindow"]
            elif self._modelicaCmd == 'omc':
                cmd = [self.getModelicaCommand(), "runAll.mos"]
            if self._nPro > 1:
                po = multiprocessing.Pool(self._nPro)
                po.map(functools.partial(runSimulation,
                                         cmd=cmd),
                       [os.path.join(x, libNam) for x in self._temDir])
            else:
                runSimulation(os.path.join(self._temDir[0], libNam), cmd)

            # Concatenate simulator output files into one file
            with open(self._simulator_log_file, mode="w", encoding="utf-8") as logFil:
                for d in self._temDir:
                    for temLogFilNam in glob.glob(os.path.join(d, self.getLibraryName(), '*.translation.log')):
                        if os.path.exists(temLogFilNam):
                            with open(temLogFilNam, mode="r", encoding="utf-8-sig") as fil:
                                data = fil.read()
                            logFil.write(data)
                        else:
                            self._reporter.writeError(
                                "Log file '" + temLogFilNam + "' does not exist.\n")
                            retVal = 1

            # Concatenate simulator statistics into one file
            with open(self._statistics_log, mode="w", encoding="utf-8") as logFil:
                stat = list()
                for d in self._temDir:
                    temLogFilNam = os.path.join(d, self.getLibraryName(), self._statistics_log)
                    if os.path.exists(temLogFilNam):
                        with open(temLogFilNam.replace('Temp\tmp', 'Temp\\tmp'), mode="r", encoding="utf-8-sig") as temSta:
                            try:
                                cas = json.load(temSta)["testCase"]
                                # Iterate over all test cases of this output file
                                for ele in cas:
                                    stat.append(ele)
                            except ValueError as e:
                                self._reporter.writeError(
                                    "Decoding '%s' failed: %s" % (temLogFilNam, e))
                                raise
                    else:
                        self._reporter.writeError(
                            "Log file '" + temLogFilNam + "' does not exist.\n")
                        retVal = 1
                # Dump an array of testCase objects
                # dump to a string first using json.dumps instead of json.dump
                json_string = json.dumps({"testCase": stat}, logFil, indent=4,
                                         separators=(',', ': '), ensure_ascii=False)
                logFil.write(json_string)

        # check logfile if omc
        if self._modelicaCmd == 'omc':
            self._analyseOMStats(filename=self._simulator_log_file,
                                 nModels=self.get_number_of_tests())

        # Check reference results
        if self._batch:
            ans = "N"
        else:
            ans = "-"

        if self._modelicaCmd == 'dymola':
            retVal = self._check_fmu_statistics(ans)
            if retVal != 0:
                retVal = 4

        if self._modelicaCmd == 'dymola':
            r = self._checkReferencePoints(ans)
            if r != 0:
                retVal = 4

        # Delete temporary directories
        if self._deleteTemporaryDirectories:
            for d in self._temDir:
                shutil.rmtree(d)

        # Check for errors
        if self._modelicaCmd == 'dymola':
            if retVal == 0:
                retVal = self._checkSimulationError(self._simulator_log_file)
            else:
                self._checkSimulationError(self._simulator_log_file)

        # Print list of files that may be excluded from unit tests
        if len(self._excludeMos) > 0:
            print("*** Warning: The following files may be excluded from the regression tests:\n")
            for fil in self._excludeMos:
                print("            {}".format(fil))

        # Print time
        elapsedTime = time.time() - startTime
        print("Execution time = {:.3f} s".format(elapsedTime))

        # Delete statistics file
        os.remove(self._statistics_log)

        return retVal

    def _get_test_models(self, folder=None, packages=None):
        """
        Return a list with the full path of test models that were found in ``packages``.

        :param folder: The path to the library to be searched.
        :param packages: The names of packages containing test models, such as ``Examples`` and ``Tests``
        :return: A list with the full paths to the ``.mo`` files of the found models.
        """
        if folder is None:
            folder = self._temDir[0]

        res = []
        for root, __, paths in os.walk(folder):
            # check if this root has to be analysed
            if packages is None:
                checkroot = True
            elif os.path.split(root)[-1] in packages:
                checkroot = True
            else:
                checkroot = False
            if checkroot:
                # take the path if it's a model
                for path in paths:
                    if path.endswith('.mo') and not path.endswith('package.mo'):
                        res.append(os.path.join(root, path))
        return res

    def _model_from_mo(self, mo_file):
        """Return the model name from a .mo file"""
        # split the path of the mo_file
        splt = mo_file.split(os.sep)
        # find the root of the library name
        root = splt.index(self.getLibraryName())
        # recompose but with '.' instead of path separators
        model = '.'.join(splt[root:])
        # remove the '.mo' at the end
        return model[:-3]

    def test_JModelica(self, cmpl=True, load=False, simulate=False,
                       packages=['Examples'], number=-1):
        """
        Test the library compliance with JModelica.org.

        This is the high-level method to test a complete library, even if there
        are no specific ``.mos`` files in the library for regression testing.

        This method sets self._nPro to 1 as it only works on a single core.
        It also executes self.setTemporaryDirectories()

        :param cpml: Set to ``True`` for the model to be compiled.
        :param load: Set to ``True`` to load the model from the FMU.
        :param simulate: Set to ``True`` to cause the model to be simulated.
        :param packages: Set to an array whose elements are the packages
                         that contain the test models of the library.
        :param number: Number of models to test. Set to ``-1`` to test
                       all models.

        Usage:

          1. Open a JModelica environment
             (ipython or pylab with JModelica environment variables set).
          2. cd to the root folder of the library
          3. type the following commands:

             >>> t = Tester() # doctest: +SKIP
             >>> t.testJmodelica(...) # doctest: +SKIP

        """

        from pymodelica import compile_fmu
        from pyfmi import load_fmu
        import shutil
        import sys

        from io import StringIO

        if number < 0:
            number = 1e15
        old_stdout = sys.stdout

        self.setNumberOfThreads(1)
        self._setTemporaryDirectories()

        tempdir = self._temDir[0]

        # return a list with pathnames of the .mo files to be tested
        tests = self._get_test_models(packages=['Examples'])
        compiler_options = {'extra_lib_dirs': [tempdir]}

        # statistics
        stats = {}
        for mo_file in tests:
            if len(stats) >= number:
                break
            # we keep all results for this model in a dictionary
            stats[mo_file] = {}
            model = self._model_from_mo(mo_file)
            if cmpl:
                sys.stdout = mystdout = StringIO()
                try:
                    fmu = compile_fmu(model,
                                      mo_file,
                                      compiler_options=compiler_options,
                                      compile_to=tempdir)
                except Exception as e:
                    stats[mo_file]['compilation_ok'] = False
                    stats[mo_file]['compilation_log'] = mystdout.getvalue()
                    stats[mo_file]['compilation_err'] = str(e)
                else:
                    stats[mo_file]['compilation_ok'] = True
                    stats[mo_file]['compilation_log'] = mystdout.getvalue()

                sys.stdout = old_stdout
                mystdout.close()
            else:
                # cmpl = False
                stats[mo_file]['compilation_ok'] = False
                stats[mo_file]['compilation_log'] = 'Not attempted'

            if load and stats[mo_file]['compilation_ok']:
                sys.stdout = mystdout = StringIO()
                try:
                    loaded_fmu = load_fmu(fmu)
                except Exception as e:
                    stats[mo_file]['load_ok'] = False
                    stats[mo_file]['load_log'] = mystdout.getvalue()
                    stats[mo_file]['load_err'] = str(e)
                else:
                    stats[mo_file]['load_ok'] = True
                    stats[mo_file]['load_log'] = mystdout.getvalue()
                    if simulate:
                        try:
                            loaded_fmu.simulate()
                        except Exception as e:
                            stats[mo_file]['sim_ok'] = False
                            stats[mo_file]['sim_log'] = mystdout.getvalue()
                            stats[mo_file]['sim_err'] = str(e)
                        else:
                            stats[mo_file]['sim_ok'] = True
                            stats[mo_file]['sim_log'] = mystdout.getvalue()

                    else:
                        stats[mo_file]['sim_ok'] = False
                        stats[mo_file]['sim_log'] = 'Not attempted'

                sys.stdout = old_stdout
                mystdout.close()
            else:
                # no loading attempted
                stats[mo_file]['load_ok'] = False
                stats[mo_file]['load_log'] = 'Not attempted'
                stats[mo_file]['sim_ok'] = False
                stats[mo_file]['sim_log'] = 'Not attempted'

        # Delete temporary directories
        if self._deleteTemporaryDirectories:
            for d in self._temDir:
                shutil.rmtree(d)

        self._jmstats = stats
        self._analyseJMStats(load=load, simulate=simulate)

    def _analyseJMStats(self, load=False, simulate=False):
        """
        Analyse the statistics dictionary resulting from
        a _test_Jmodelica() call.

        :param load: Set to ``True`` to load the model from the FMU.
        :param simulate: Set to ``True`` to cause the model to be simulated.
        """

        def count_cmpl(x): return [True for _, v in list(x.items())
                                   if v['compilation_ok']]

        def list_failed_cmpl(x): return [k for k, v in list(x.items())
                                         if not v['compilation_ok']]

        def count_load(x): return [True for _, v in list(x.items()) if v['load_ok']]

        def list_failed_load(x): return [k for k, v in list(x.items())
                                         if not v['load_ok']]

        def count_sim(x): return [True for _, v in list(x.items()) if v['sim_ok']]

        def list_failed_sim(x): return [k for k, v in list(x.items())
                                        if not v['sim_ok']]

        nbr_tot = len(self._jmstats)
        nbr_cmpl = len(count_cmpl(self._jmstats))
        nbr_load = len(count_load(self._jmstats))
        nbr_sim = len(count_sim(self._jmstats))

        print('\n')
        print(70 * '#')
        print("Tested {} models:\n  * {} compiled \
successfully (={:.1%})"
              .format(nbr_tot,
                      nbr_cmpl, float(nbr_cmpl) / float(nbr_tot)))
        if load:
            print("  * {} loaded successfully (={:.1%})".format(nbr_load, float(nbr_load) / float(nbr_tot)))

        if simulate:
            print("  * {} simulated successfully (={:.1%})".format(nbr_sim, float(nbr_sim) / float(nbr_tot)))

        print("\nFailed compilation for the following models:")
        for p in list_failed_cmpl(self._jmstats):
            print("  * {}".format(p.split(os.sep)[-1].split('.mo')[0]))

        if load:
            print("\nFailed loading for the following models:")
            for p in list_failed_load(self._jmstats):
                print("  * {}".format(p.split(os.sep)[-1].split('.mo')[0]))

        if simulate:
            print("\nFailed simulation for the following models:")
            for p in list_failed_sim(self._jmstats):
                print("  * {}".format(p.split(os.sep)[-1].split('.mo')[0]))

        print("\nMore detailed information is stored in self._jmstats")
        print(70 * '#')

    def _writeOMRunScript(self, worDir, models, cmpl, simulate):
        """
        Write an OpenModelica run script to test model compliance

        :param: wordir: path to working directory
        :param: models is a list of model names, typically obtained from
        :func:`~buildingspy.regressiontest.Tester._get_test_models`
        :param: cmpl, simulate: booleans specifying if the models have to be
        compiled and simulated respectively.

        """

        mosfilename = os.path.join(worDir, 'OMTests.mos')

        with open(mosfilename, mode="w", encoding="utf-8") as mosfile:
            # preamble
            mosfile.write(
                "//Automatically generated script for testing model compliance with OpenModelica.\n")
            mosfile.write("loadModel(Modelica, {\"3.2\"});\n")
            mosfile.write("getErrorString();\n")
            mosfile.write("loadModel({});\n\n".format(self.getLibraryName()))

            # one line per model
            comp = ['checkModel(' + m + '); getErrorString();\n' for m in models]
            sim = ['simulate(' + m + '); getErrorString();\n' for m in models]

            for c, s in zip(comp, sim):
                if cmpl:
                    mosfile.write(c)
                if simulate:
                    mosfile.write(s)

        self._reporter.writeOutput('OpenModelica script {} created'.format(mosfilename))
        return mosfilename

    def test_OpenModelica(self, cmpl=True, simulate=False,
                          packages=['Examples'], number=-1):
        """
        Test the library compliance with OpenModelica.

        This is the high-level method to test a complete library, even if there
        are no specific ``.mos`` files in the library for regression testing.

        This method sets self._nPro to 1 as it only works on a single core. It also
        executes self.setTemporaryDirectories()

        :param cpml: Set to ``True`` for the model to be compiled.
        :param simulate: Set to ``True`` to cause the model to be simulated (from 0 to 1s).
        :param packages: Set to a list whose elements are the packages that contain the test models of the
          library
        :param number: Number of models to test. Set to ``-1`` to test all models.

        Usage:

          1. In a python console or script, cd to the root folder of the library

             >>> t = Tester()
             >>> t.test_OpenModelica() # doctest: +ELLIPSIS, +REPORT_NDIFF
             OpenModelica script ...OMTests.mos created
             Logfile created: ...OMTests.log
             Starting analysis of logfile
             <BLANKLINE>
             <BLANKLINE>
             ######################################################################
             Tested 4 models:
               * 0 compiled successfully (=0.0%)
             <BLANKLINE>
             Successfully checked models:
             Failed model checks:
               * BuildingsPy.buildingspy.tests.MyModelicaLibrary.Examples.BooleanParameters
               * BuildingsPy.buildingspy.tests.MyModelicaLibrary.Examples.Constants
               * BuildingsPy.buildingspy.tests.MyModelicaLibrary.Examples.MyStep
               * BuildingsPy.buildingspy.tests.MyModelicaLibrary.Examples.ParameterEvaluation
             <BLANKLINE>
             More detailed information is stored in self._omstats
             ######################################################################


        """
        import shutil
        import subprocess
        # fixme: Why is there a number as an argument?
        # Isn't it sufficient to select the package to be tested?
        if number < 0:
            number = int(1e15)

        self.setNumberOfThreads(1)
        self._setTemporaryDirectories()

        worDir = self._temDir[0]

        # return a list with pathnames of the .mo files to be tested

        tests = self._get_test_models(packages=packages)
        if len(tests) == 0:
            raise RuntimeError("Did not find any examples to test.")
        self._ommodels = sorted([self._model_from_mo(mo_file) for mo_file in tests[:number]])

        mosfile = self._writeOMRunScript(worDir=worDir, models=self._ommodels,
                                         cmpl=cmpl, simulate=simulate)

        env = os.environ.copy()  # will be passed to the subprocess.Popen call

        # Check whether OPENMODELICALIBRARY is set.
        # If it is not set, try to use /usr/lib/omlibrary if it exists.
        # if it does not exist, stop with an error.
        if 'OPENMODELICALIBRARY' in env:
            # append worDir
            env['OPENMODELICALIBRARY'] += os.pathsep + worDir
        else:
            if os.path.exists('/usr/lib/omlibrary'):
                env['OPENMODELICALIBRARY'] = worDir + ':/usr/lib/omlibrary'
            else:
                raise OSError(
                    "Environment flag 'OPENMODELICALIBRARY' must be set, or '/usr/lib/omlibrary' must be present.")

        # get the executable for omc, depending on platform
        if sys.platform == 'win32':
            try:
                omc = os.path.join(env['OPENMODELICAHOME'], 'bin', 'omc')
            except KeyError:
                raise OSError("Environment flag 'OPENMODELICAHOME' must be set")
        else:
            # we suppose the omc executable is known
            omc = 'omc'

        try:
            logFilNam = mosfile.replace('.mos', '.log')
            with open(logFilNam, mode="w", encoding="utf-8") as logFil:
                retcode = subprocess.Popen(args=[omc, '+d=initialization', mosfile],
                                           stdout=logFil,
                                           stderr=logFil,
                                           shell=False,
                                           env=env,
                                           cwd=worDir).wait()

            if retcode != 0:
                print("Child was terminated by signal {}".format(retcode))
                return retcode

        except OSError as e:
            raise OSError("Execution of omc +d=initialization " + mosfile + " failed.\n" +
                          "Working directory is '" + worDir + "'.")
        else:
            # process the log file
            print("Logfile created: {}".format(logFilNam))
            print("Starting analysis of logfile")
            with open(logFilNam, mode="r", encoding="utf-8-sig") as f:
                self._omstats = f.readlines()
            self._analyseOMStats(lines=self._omstats, models=self._ommodels, simulate=simulate)

            # Delete temporary directories
            if self._deleteTemporaryDirectories:
                for d in self._temDir:
                    shutil.rmtree(d)

    def _analyseOMStats(self, lines=None, models=None, simulate=False):
        """
        Analyse the log file of the OM compatibility test.

        :param lines: lines of the log file.
        :param nModels: number of models that were tested.
        :param simulate: True if simulation was tested

        A list of models is passed to this function because it is easier to
        get an overview of the FAILED models based on a list of all tested
        models.
        """

        if lines is None:
            lines = self._omstats
        if models is None:
            models = self._ommodels

        check_ok, sim_ok = 0, 0
        check_nok, sim_nok = 0, 0
        models_check_ok, models_check_nok, models_sim_ok, models_sim_nok = [], [], [], []

        for line in lines:
            if line.find('resultFile = "') > 0:
                if line.find('""') > 0:
                    sim_nok += 1
                else:
                    sim_ok += 1
                    # Seems like OpenModelica always uses '/' as file separator
                    models_sim_ok.append(line.split('/')[-1].split('_res.mat')[0])
            elif line.find('Check of ') > 0:
                if line.find(' completed successfully.') > 0:
                    check_ok += 1
                    models_check_ok.append(line.split('Check of')
                                           [-1].split('completed successfully')[0].strip())
                else:
                    # we never get in this clause
                    pass

        # get the total number of tested models
        check_nok = len(models) - check_ok
        sim_nok = len(models) - sim_ok

        # get failed models
        models_check_nok = models[:]
        for m in models_check_ok:
            models_check_nok.remove(m)

        if simulate:
            models_sim_nok = models[:]
            for m in models_sim_ok:
                models_sim_nok.remove(m)

        print('\n')
        print(70 * '#')
        print("Tested {} models:\n  * {} compiled successfully (={:.1%})"
              .format(check_ok + check_nok,
                      check_ok, float(check_ok) / float(check_ok + check_nok)))
        if simulate:
            print("  * {} simulated successfully (={:.1%})".format(sim_ok,
                                                                   float(sim_ok) / float(sim_ok + sim_nok)))

        print("\nSuccessfully checked models:")
        for m in models_check_ok:
            print("  * {}".format(m))
        print("Failed model checks:")
        for m in models_check_nok:
            print("  * {}".format(m))

        if simulate:
            print("\nSuccessfully simulated models:")
            for m in models_sim_ok:
                print("  * {}".format(m))
            print("Failed model simulations:")
            for m in models_sim_nok:
                print("  * {}".format(m))

        print("\nMore detailed information is stored in self._omstats")
        print(70 * '#')<|MERGE_RESOLUTION|>--- conflicted
+++ resolved
@@ -1974,13 +1974,8 @@
             # Write unit tests for this process
             for i in range(iPro, nTes, self._nPro):
                 # Check if this mos file should be simulated
-<<<<<<< HEAD
                 if self._data[i]['mustSimulate'] or self._data[i]['mustExportFMU']:
-                    isLastItem = (iItem == nItem-1)
-=======
-                if self._data[i]['mustSimulate'] or (self._include_fmu_test and self._data[i]['mustExportFMU']):
                     isLastItem = (iItem == nItem - 1)
->>>>>>> b3a5b158
                     self._data[i]['ResultDirectory'] = self._temDir[iPro]
                     mosFilNam = os.path.join(self.getLibraryName(),
                                              "Resources", "Scripts", "Dymola",
