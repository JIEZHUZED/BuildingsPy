--- conflicted
+++ resolved
@@ -142,7 +142,7 @@
                  mos file plots `a.x` versus `a.y` and `b.x` versus `(b.y1, b.y2)`.
         '''
         self._data = []
-        self._reporter = rep.Reporter(os.path.join(os.getcwd(), "RegressionTests.log"))
+        self._reporter = rep.Reporter(os.path.join(os.getcwd(), "unitTests.log"))
 
     def setLibraryRoot(self, rootDir):
         ''' Set the root directory of the library.
@@ -1449,16 +1449,9 @@
         model = '.'.join(splt[root:])
         # remove the '.mo' at the end
         return model[:-3]
-<<<<<<< HEAD
-        
-        
-    def testJM(self, cmpl=True, load=False, simulate=False, 
-                      packages=['Examples'], number=-1):
-=======
 
     def test_JModelica(self, cmpl=True, load=False, simulate=False,
                        packages=['Examples'], number=-1):
->>>>>>> e570ad7a
         """
         Test the library compliance with JModelica.org.
 
@@ -1492,12 +1485,8 @@
         from pymodelica import compile_fmu
         from pyfmi import load_fmu
         import shutil
-<<<<<<< HEAD
-        
-=======
         import sys
 
->>>>>>> e570ad7a
         from cStringIO import StringIO
 
         if number < 0:
@@ -1568,16 +1557,10 @@
                 shutil.rmtree(d)
 
         self._jmstats = stats
-<<<<<<< HEAD
         self._analyseJMStats()
         
         
     def _analyseJMStats(self):
-=======
-        self._analyse_jmstats()
-
-    def _analyse_jmstats(self):
->>>>>>> e570ad7a
         """
         Analyse the statistics dictionary resulting from
         a _test_Jmodelica() call.
@@ -1609,8 +1592,7 @@
         print "\nFailed loading for the following models:"
         for p in list_failed_load(self._jmstats):
             print p
-<<<<<<< HEAD
-        
+
         print "###################################################"
 
 
@@ -1769,8 +1751,4 @@
             print "Succesful model simulations = {} ({:.1%})".format(sim_ok, sim_ok/(sim_ok+sim_nok))
             #print "Failed model simulations = {}".format(sim_nok)
             print "Check " + filename + " for the full log file."
-            print 50*'#'
-=======
-
-        print "###################################################"
->>>>>>> e570ad7a
+            print 50*'#'