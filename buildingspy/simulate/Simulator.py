--- conflicted
+++ resolved
@@ -504,13 +504,8 @@
                 self._reporter.writeError("Killed process as it computed longer than " +
                                           str(timeout) + " seconds.")
 
-<<<<<<< HEAD
-            pro.stderr.close()
-            pro.stdout.close()
-=======
             pro.stdout.close()
             pro.stderr.close()
->>>>>>> f342570f
 
         except OSError as e:
             print(("Execution of ", cmd, " failed:", e))
