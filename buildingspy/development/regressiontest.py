#!/usr/bin/env python
# -*- coding: utf-8 -*-
#######################################################
# Script that runs all regression tests.
#
#
# MWetter@lbl.gov                            2011-02-23
#######################################################
#
# import from future to make Python2 behave like Python3
from __future__ import absolute_import
from __future__ import division
from __future__ import print_function
from __future__ import unicode_literals
from future import standard_library
standard_library.install_aliases()
from builtins import *
from io import open
# end of from future import

import sys
import os


def runSimulation(worDir, cmd):
    """ Run the simulation.

    :param worDir: The working directory.
    :param cmd: An array which is passed to the `args` argument of
                :mod:`subprocess.Popen`

    .. note:: This method is outside the class definition to
              allow parallel computing.
    """

    import subprocess
    import os

    # JModelica requires the working directory to be part of MODELICAPATH
    if 'MODELICAPATH' in os.environ:
        os.environ['MODELICAPATH'] = "{}:{}".format(os.environ['MODELICAPATH'], worDir)
    else:
        os.environ['MODELICAPATH'] = worDir

    logFilNam = os.path.join(worDir, 'stdout.log')
#    print("***** Working directory is {}".format(worDir))
    with open(logFilNam, mode="w", encoding="utf-8") as logFil:
        pro = subprocess.Popen(args=cmd,
                               stdout=logFil,
                               stderr=logFil,
                               shell=False,
                               cwd=worDir)
        try:
            retcode = pro.wait()
            if retcode != 0:
                print("Child was terminated by signal {}".format(retcode))
                return retcode
            else:
                return 0
        except OSError as e:
            sys.stderr.write("Execution of '" + " ".join(map(str, cmd)) + " failed.\n" +
                             "Working directory is '" + worDir + "'.")
            raise(e)
        except KeyboardInterrupt as e:
            pro.kill()
            sys.stderr.write("Users stopped simulation in %s.\n" % worDir)


class Tester(object):
    """ Class that runs all regression tests using Dymola.

    Initiate with the following optional arguments:

    :param check_html: bool (default=True). Specify whether to load tidylib and
        perform validation of html documentation
    :param tool: {'dymola', 'omc', 'jmodelica'}.  Default is 'dymola', specifies the
        tool to use for running the regression test with :func:`~buildingspy.development.Tester.run`.
    :param cleanup: bool (default=True).  Specify whether to delete temporary directories.

    This class can be used to run all regression tests.
    It searches the directory ``CURRENT_DIRECTORY\Resources\Scripts\Dymola`` for
    all ``*.mos`` files that contain the string ``simulate``,
    where ``CURRENT_DIRECTORY`` is the name of the directory in which the Python
    script is started, as returned by the function :func:`getLibraryName`.
    All these files will be executed as part of the regression tests.
    Any variables or parameters that are plotted by these ``*.mos`` files
    will be compared to previous results that are stored in
    ``CURRENT_DIRECTORY\Resources\ReferenceResults\Dymola``.
    If no reference results exist, then they will be created.
    Otherwise, the accuracy of the new results is compared to the
    reference results. If they differ by more than a prescibed
    tolerance, a plot such as the one below is shown.

    .. figure:: img/unitTestPlot.png
       :width: 560 px

       Plot that compares the new results (solid line) of the regression test with the old results (dotted line).
       The blue line indicates the time where the largest error occurs.

    In this plot, the vertical line indicates the time where the biggest error
    occurs.
    The user is then asked to accept or reject the new results.

    For Dymola, the regression tests also store and compare the following statistics
    for the initialization problem and the time domain simulation:

     #. The number and the size of the linear system of equations,
     #. the number and the size of the nonlinear system of equations, and
     #. the number of the numerical Jacobians.

    To run the regression tests, type

       >>> import os
       >>> import buildingspy.development.regressiontest as r
       >>> rt = r.Tester(tool="dymola")
       >>> myMoLib = os.path.join("buildingspy", "tests", "MyModelicaLibrary")
       >>> rt.setLibraryRoot(myMoLib)
       >>> rt.run() # doctest: +ELLIPSIS
       Using ... of ... processors to run unit tests for dymola.
       Number of models   : ...
                 blocks   : 0
                 functions: 0
       Generated ... regression tests.
       <BLANKLINE>
       Script that runs unit tests had 0 warnings and 0 errors.
       <BLANKLINE>
       See 'simulator.log' for details.
       Unit tests completed successfully.
       <BLANKLINE>
       Execution time = ...

    To run regression tests only for a single package, call :func:`setSinglePackage`
    prior to :func:`run`.

    """

    def __init__(self, check_html=True, tool="dymola", cleanup=True):
        """ Constructor.
        """
        import multiprocessing
        import buildingspy.io.reporter as rep
        import buildingspy.development.error_dictionary as e

        # --------------------------
        # Class variables
        self._checkHtml = check_html
        # Set the default directory for the library.
        # We are not calling setLibraryRoot because the
        # function checks for the argument to be a valid
        # library directory. This is also checked in run(),
        # hence for the default value in this constructor,
        # we do not verify whether the directory contains
        # a valid library.
        self._libHome = os.path.abspath(".")
        self._rootPackage = os.path.join(self._libHome, 'Resources', 'Scripts', 'Dymola')

        # Set the tool
        if tool in ['dymola', 'omc', 'jmodelica']:
            self._modelica_tool = tool
        else:
            raise ValueError(
                "Value of 'tool' of constructor 'Tester' must be 'dymola', 'omc' or 'jmodelica'. Received '{}'.".format(tool))
        # File to which the console output of the simulator is written to
        self._simulator_log_file = "simulator.log"
        # File to which statistics is written to
        self._statistics_log = "statistics.json"
        self._nPro = multiprocessing.cpu_count()
        self._batch = False
        self._pedanticModelica = False

        # List of scripts that should be excluded from the regression tests
        # self._exclude_tests=['Resources/Scripts/Dymola/Airflow/Multizone/Examples/OneOpenDoor.mos']
        self._exclude_tests = []

        # Number of data points that are used
        self._nPoi = 501

        # List of temporary directories that are used to run the simulations.
        self._temDir = []

        # Flag to delete temporary directories.
        self._deleteTemporaryDirectories = cleanup

        # Flag to use existing results instead of running a simulation
        self._useExistingResults = False

        # Write result dictionary that is used by OpenModelica's regression testing
#        self.writeOpenModelicaResultDictionary()

        '''
        List of dicts, each dict with all meta-information about a single model to be tested.
        keys equal to the ``*.mos`` file name, and values
                 containing a dictionary with keys ``matFil`` and ``y``.

                 The values of ``y`` are a list of the
                 form `[[a.x, a.y], [b.x, b.y1, b.y2]]` if the
                 mos file plots `a.x` versus `a.y` and `b.x` versus `(b.y1, b.y2)`.
        '''
        self._data = []
        self._reporter = rep.Reporter(os.path.join(os.getcwd(), "unitTests.log"))

        # By default, include export of FMUs.
        self._include_fmu_test = True

        # Variable that contains the figure size in inches.
        # This variable is set after the first plot has been rendered.
        # If a user resizes the plot, then the next plot will be displayed with
        # the same size.
        self._figSize = None

        # Dictionary with error messages, error counter and messages written to the user
        self._error_dict = e.ErrorDictionary()

        # By default, do not show the GUI of the simulator
        self._showGUI = False

    def _initialize_error_dict(self):
        """ Initialize the error dictionary.

        """
        import buildingspy.development.error_dictionary as e
        self._error_dict = e.ErrorDictionary()

    def setLibraryRoot(self, rootDir):
        """ Set the root directory of the library.

        :param rootDir: The top-most directory of the library.

        The root directory is the directory that contains the ``Resources`` folder
        and the top-level ``package.mo`` file.

        Usage: Type
           >>> import os
           >>> import buildingspy.development.regressiontest as r
           >>> rt = r.Tester()
           >>> myMoLib = os.path.join("buildingspy", "tests", "MyModelicaLibrary")
           >>> rt.setLibraryRoot(myMoLib)
        """
        self._libHome = os.path.abspath(rootDir)
        self._rootPackage = os.path.join(self._libHome, 'Resources', 'Scripts', 'Dymola')
        self.isValidLibrary(self._libHome)

    def useExistingResults(self, dirs):
        """ This function allows to use existing results, as opposed to running a simulation.

        :param dirs: A non-empty list of directories that contain existing results.

        This method can be used for testing and debugging. If called, then no simulation is
        run.
        If the directories
        ``['/tmp/tmp-Buildings-0-zABC44', '/tmp/tmp-Buildings-0-zQNS41']``
        contain previous results, then this method can be used as

        >>> import buildingspy.development.regressiontest as r
        >>> l=['/tmp/tmp-Buildings-0-zABC44', '/tmp/tmp-Buildings-0-zQNS41']
        >>> rt = r.Tester()
        >>> rt.useExistingResults(l)
        >>> rt.run() # doctest: +SKIP

        """
        if len(dirs) == 0:
            raise ValueError(
                "Argument 'dirs' of function 'useExistingResults(dirs)' must have at least one element.")

        self.setNumberOfThreads(len(dirs))
        self._temDir = dirs
        self.deleteTemporaryDirectories(False)
        self._useExistingResults = True

    def setNumberOfThreads(self, number):
        """ Set the number of parallel threads that are used to run the regression tests.

        :param number: The number of parallel threads that are used to run the regression tests.

        By default, the number of parallel threads are set to be equal to the number of
        processors of the computer.
        """
        self._nPro = number

    def showGUI(self, show=True):
        """ Call this function to show the GUI of the simulator.

        By default, the simulator runs without GUI
        """
        self._showGUI = show
        return

    def batchMode(self, batchMode):
        """ Set the batch mode flag.

        :param batchMode: Set to ``True`` to run without interactive prompts
                          and without plot windows.

        By default, the regression tests require the user to respond if results differ from previous simulations.
        This method can be used to run the script in batch mode, suppressing all prompts that require
        the user to enter a response. If run in batch mode, no new results will be stored.
        To run the regression tests in batch mode, enter

        >>> import os
        >>> import buildingspy.development.regressiontest as r
        >>> r = r.Tester()
        >>> r.batchMode(True)
        >>> r.run() # doctest: +SKIP

        """
        self._batch = batchMode

    def pedanticModelica(self, pedanticModelica):
        """ Set the pedantic Modelica mode flag.

        :param pedanticModelica: Set to ``True`` to run the unit tests in the pedantic Modelica mode.

        By default, regression tests are run in non-pedantic Modelica mode.
        This however will be changed in the near future.

        >>> import os
        >>> import buildingspy.development.regressiontest as r
        >>> r = r.Tester()
        >>> r.pedanticModelica(True)
        >>> r.run() # doctest: +SKIP

        """
        self._pedanticModelica = pedanticModelica

    def include_fmu_tests(self, fmu_export):
        """ Sets a flag that, if ``False``, does not test the export of FMUs.

        :param fmu_export: Set to ``True`` to test the export of FMUs (default), or ``False``
                           to not test the FMU export.

        To run the unit tests but do not test the export of FMUs, type

        >>> import os
        >>> import buildingspy.development.regressiontest as r
        >>> r = r.Tester()
        >>> r.include_fmu_tests(False)
        >>> r.run() # doctest: +SKIP

        """
        self._include_fmu_test = fmu_export

    def getModelicaCommand(self):
        """ Return the name of the modelica executable.

        :return: The name of the modelica executable.

        """
        if self._modelica_tool == 'jmodelica':
            return 'jm_ipython.sh'
        else:
            return self._modelica_tool

    def isExecutable(self, program):
        """ Return ``True`` if the ``program`` is an executable
        """
        import platform

        def is_exe(fpath):
            return os.path.exists(fpath) and os.access(fpath, os.X_OK)

        # Add .exe, which is needed on Windows 7 to test existence
        # of the program
        if platform.system() == "Windows":
            program = program + ".exe"

        if is_exe(program):
            return True
        else:
            for path in os.environ["PATH"].split(os.pathsep):
                exe_file = os.path.join(path, program)
                if is_exe(exe_file):
                    return True
        return False

    @staticmethod
    def isValidLibrary(library_home):
        """ Returns true if the regression tester points to a valid library
            that implements the scripts for the regression tests.

        :param library_home: top-level directory of the library, such as ``Buildings``.
        :return: ``True`` if the library implements regression tests, ``False`` otherwise.
        """
        topPackage = os.path.abspath(os.path.join(library_home, "package.mo"))
        if not os.path.isfile(topPackage):
            raise ValueError("Directory %s is not a Modelica library.\n    Expected file '%s'."
                             % (library_home, topPackage))
        srcDir = os.path.join(library_home, "Resources", "Scripts")
        if not os.path.exists(srcDir):
            raise ValueError(
                "Directory %s is not a Modelica library.\n    Expected directories '%s'." %
                (library_home, srcDir))

        return os.path.exists(os.path.join(library_home, "Resources", "Scripts"))

    def getLibraryName(self):
        """ Return the name of the library that will be run by this regression test.

        :return: The name of the library that will be run by this regression test.
        """
        return os.path.basename(self._libHome)

    def checkPythonModuleAvailability(self):
        """ Check whether all required python modules are installed.

            If some modules are missing, then an `ImportError` is raised.
        """
        requiredModules = ['buildingspy', 'matplotlib.pyplot', 'numpy', 'scipy.io']
        if self._checkHtml:
            requiredModules.append('tidylib')
        missingModules = []
        for module in requiredModules:
            try:
                __import__(module)
            except ImportError:
                missingModules.append(module)

        if len(missingModules) > 0:
            msg = "The following python module(s) are required but failed to load:\n"
            for mod in missingModules:
                msg += "  " + mod + "\n"
            msg += "You need to install these python modules to use this script.\n"
            raise ImportError(msg)

    def _checkKey(self, key, fileName, counter):
        """ Checks whether ``key`` is contained in the header of the file ``fileName``
            If the first line starts with ``within``
            and the second line starts with ``key``
            the counter is increased by one.
        """

        with open(fileName, mode="rt", encoding="utf-8-sig") as filObj:
            # filObj is an iterable object, so we can use next(filObj)
            line0 = next(filObj).strip()
            if line0.startswith("within"):
                line1 = next(filObj).strip()
                if line1.startswith(key):
                    counter += 1
        return counter

    def setExcludeTest(self, excludeFile):
        """ Exclude from the regression tests all tests specified in ``excludeFile``.

        :param excludeFile: The text file with files that shall be excluded from regression tests
        """
        if os.path.isfile(excludeFile):
            with open(excludeFile, mode="r", encoding="utf-8-sig") as f:
                for line in f:
                    if line.rstrip().endswith('.mos') and not line.startswith('#'):
                        filNamTup = line.rpartition(self.getLibraryName())
                        filNam = filNamTup[2].rstrip().replace('\\', '/').lstrip('/')
                        self._exclude_tests.append(filNam)
        else:
            self._reporter.writeError("Could not find file {!s}".format(excludeFile))

    def _includeFile(self, fileName):
        """ Returns true if the file need to be included in the list of scripts to run

        :param fileName: The name of the ``*.mos`` file.

        The parameter ``fileName`` need to be of the form
        ``Resources/Scripts/Dymola/Fluid/Actuators/Examples/Damper.mos``
        or ``Resources/Scripts/someOtherFile.ext``.
        This function checks if ``fileName`` exists in the global list
        ``self._exclude_tests``. For checking, ``fileName`` will be normalized (strip
        whitespace, convert backslash to slash, strip path).
        """
        if fileName.rstrip().endswith('.mos'):
            # This is a mos file, normalize the name
            filNamTup = fileName.rpartition(self.getLibraryName())
            filNam = filNamTup[2].rstrip().replace('\\', '/').lstrip('/')
            # Check whether the file is in the exclude list
            if filNam in self._exclude_tests:
                self._reporter.writeWarning(
                    "Excluded file {} from the regression tests.".format(filNam))
                return False
            else:
                return True
        else:
            # This is not a mos file, do not include it
            return False

    @staticmethod
    def expand_packages(packages):
        """
        Expand the ``packages`` from the form
        ``A.{B,C}`` and return ``A.B,A.C``
        :param: packages: A list of packages
        """
        ids = packages.find('{')
        if ids < 0:
            # This has no curly bracket notation
            return packages

        ide = packages.find('}')

        # Make some simple test for checking the string format
        if ide - 1 <= ids:
            raise ValueError("String '{}' is wrong formatted".format(packages))

        # Get text before the curly brackets
        pre = packages[0:ids]
        # Get text inside the curly brackets
        in_bra = packages[ids + 1:ide]
        entries = in_bra.split(',')
        # Add the start to the entries
        pac = []
        for ele in entries:
            pac.append("{}{}".format(pre, ele))
        ret = ",".join(pac)
        return ret.replace(' ', '')

    def setSinglePackage(self, packageName):
        """
        Set the name of one or multiple Modelica package(s) to be tested.

        :param packageName: The name of the package(s) to be tested.

        Calling this method will cause the regression tests to run
        only for the examples in the package ``packageName``, and in
        all its sub-packages.

        For example:

        * If ``packageName = Annex60.Controls.Continous.Examples``,
          then a test of the ``Annex60`` library will run all examples in
          ``Annex60.Controls.Continous.Examples``.
        * If ``packageName = Annex60.Controls.Continous.Examples,Annex60.Controls.Continous.Validation``,
          then a test of the ``Annex60`` library will run all examples in
          ``Annex60.Controls.Continous.Examples`` and in ``Annex60.Controls.Continous.Validation``.

        """

        # Create a list of packages, unless packageName is already a list
        packages = list()
        if ',' in packageName:
            # First, split packages in case they are of the form Building.{Examples, Fluid}
            expanded_packages = self.expand_packages(packageName)
            packages = expanded_packages.split(',')
        else:
            packages.append(packageName)
        # Inform the user that not all tests are run, but don't add to warnings
        # as this would flag the test to have failed
        self._reporter.writeOutput(
            """Regression tests are only run for the following package{}:""".format(
                '' if len(packages) == 1 else 's'))
        for pac in packages:
            self._reporter.writeOutput("""  {}""".format(pac))
        # Remove the top-level package name as the unit test directory does not
        # contain the name of the library.

        # Set data dictionary as it may have been generated earlier for the whole library.
        self._data = []

        for pac in packages:
            pacSep = pac.find('.')
            pacPat = pac[pacSep + 1:]
            pacPat = pacPat.replace('.', os.sep)
            rooPat = os.path.join(self._libHome, 'Resources', 'Scripts', 'Dymola', pacPat)
            # Verify that the directory indeed exists
            if not os.path.isdir(rooPat):
                msg = """Requested to test only package '%s', but directory
'%s' does not exist.""" % (pac, rooPat)
                raise ValueError(msg)
            self.setDataDictionary(rooPat)

    def writeOpenModelicaResultDictionary(self):
        """ Write in ``Resources/Scripts/OpenModelica/compareVars`` files whose
        name are the name of the example model, and whose content is::

            compareVars :=
              {
                "controler.y",
                "sensor.T",
                "heater.Q_flow"
              };

        These files are then used in the regression testing that is done by the
        OpenModelica development team.

        """
        # Create the data dictionary.
        if len(self._data) == 0:
            self.setDataDictionary(self._rootPackage)

        # Directory where files will be stored
        desDir = os.path.join(self._libHome, "Resources", "Scripts", "OpenModelica", "compareVars")
        if not os.path.exists(desDir):
            os.makedirs(desDir)
        # Loop over all experiments and write the files.
        for experiment in self._data:
            if 'modelName' in experiment and experiment['mustSimulate']:
                if 'ResultVariables' in experiment:
                    # For OpenModelica, don't group variables into those
                    # who should be plotted together, as all are plotted in
                    # the same plot.
                    res = []
                    for pair in experiment['ResultVariables']:
                        for var in pair:
                            res.append(var)
                    # Content of the file.
                    filCon = "compareVars :=\n  {\n    \"%s\"\n  };\n" % ("\",\n    \"".join(res))
                    # File name.
                    filNam = os.path.join(desDir, experiment['modelName'] + ".mos")
                    # Write the file
                    with open(filNam, mode="w", encoding="utf-8") as fil:
                        fil.write(filCon)

    @staticmethod
    def get_plot_variables(line):
        """ For a string of the form `*y={aa,bb,cc}*`, optionally with whitespace characters,
        return the list `[aa, bb, cc]`.
        If the string does not contain `y = ...`, return `None`.

        A usage may be as follows. Note that the second call returns `None` as
        it has a different format.

          >>> import buildingspy.development.regressiontest as r
          >>> r.Tester.get_plot_variables('y = {"a", "b", "c"}')
          [u'a', u'b', u'c']
          >>> r.Tester.get_plot_variables('... x}, y = {"a", "b", "c"}, z = {...')
          [u'a', u'b', u'c']
          >>> r.Tester.get_plot_variables("y=abc") is None
          True

        """
        import re
        import shlex

        # This evaluates for example
        #   re.search("y.*=.*{.*}", "aay = {aa, bb, cc}aa").group()
        #   'y = {aa, bb, cc}'
        var = re.search("y\s*=\s*{.*}", line)
        if var is None:
            return None
        s = var.group()
        s = re.search('{.*?}', s).group()
        s = s.strip('{}')
        # Use the lexer module as simply splitting by "," won't work because arrays have
        # commas in the form "a[1, 1]", "a[1, 2]"
        lexer = shlex.shlex(s)
        lexer.quotes = '"'
        lexer.whitespace = ", \t"  # Skip commas, otherwise they are also returned as a token
        y = list(lexer)

        for i in range(len(y)):
            # Remove quotes as we deal with a string already
            y[i] = y[i].replace('"', '')
            # Strip whitespace characters
            y[i] = y[i].strip()
            # Replace a[1,1] by a[1, 1], which is required for the
            # Reader to be able to read the result.
            # Also, replace multiple white spaces with a single white space as
            # reading .mat is picky. For example, it refused to read a[1,1] or a[1,  1]
            y[i] = re.sub(',\W*', ', ', y[i])
        return y

    def setDataDictionary(self, root_package=None):
        """ Build the data structures that are needed to parse the output files.

           :param: root_package The name of the top-level package for which the files need to be parsed.
                                Separate package names with a period.

        """
        import re

        def _get_attribute_value(line, keyword, dat):
            """ Get the value of an attribute in the `.mos` file.

                This function will remove leading and ending quotes.

                :param line: The line that contains the keyword and the value.
                :param keyword: The keyword
                :param dat: The data dictionary to which dat[keyword] = value will be written.

            """

            pos = lin.find(keyword)
            if pos > -1:
                posEq = line.find('=', pos)
                posComma = line.find(',', pos)
                posBracket = line.find(')', pos)
                posEnd = min(posComma, posBracket)
                if posEnd < 0:
                    posEnd = max(posComma, posBracket)
                entry = line[posEq + 1:posEnd]
                dat[keyword] = re.sub(r'^"|"$', '', entry)
            return

        old_len = self.get_number_of_tests()
        # Check if the data dictionary has already been set, in
        # which case we return doing nothing.
        # This is needed because methods append to the dictionary, which
        # can lead to double entries.
# if len(self._data) > 0:
# return
        roo_pac = root_package if root_package is not None else os.path.join(
            self._libHome, 'Resources', 'Scripts', 'Dymola')
        for root, _, files in os.walk(roo_pac):
            for mosFil in files:
                # Exclude the conversion scripts and also backup copies
                # which have the extensions .mos~ if they are generated from emacs
                if mosFil.endswith('.mos') and (
                    not mosFil.startswith(
                        "Convert" + self.getLibraryName())):
                    matFil = ""
                    dat = {
                        'ScriptFile': os.path.join(root[len(os.path.join(self._libHome, 'Resources', 'Scripts', 'Dymola')) + 1:],
                                                   mosFil),
                        'mustSimulate': False,
                        'mustExportFMU': False}

                    # open the mos file and read its content.
                    # Path and name of mos file without 'Resources/Scripts/Dymola'
                    with open(os.path.join(root, mosFil), mode="r", encoding="utf-8-sig") as fMOS:
                        Lines = fMOS.readlines()

                    # Remove white spaces
                    for i in range(len(Lines)):
                        Lines[i] = Lines[i].replace(' ', '')

                    # Set some attributes in the Data object
                    if self._includeFile(os.path.join(root, mosFil)):
                        for lin in Lines:
                            # Add the model name to the dictionary.
                            # This is needed to export the model as an FMU.
                            # Also, set the flag mustSimulate to True.
                            simCom = re.search('simulateModel\\(\s*".*"', lin)
                            if simCom is not None:
                                modNam = re.sub('simulateModel\\(\s*"', '', simCom.string)
                                modNam = modNam[0:modNam.index('"')]
                                dat['mustSimulate'] = True
                                dat['modelName'] = modNam
                                dat['TranslationLogFile'] = modNam + ".translation.log"
                            # parse startTime and stopTime, if any
                            if dat['mustSimulate']:
                                for attr in ["startTime", "stopTime"]:
                                    _get_attribute_value(lin, attr, dat)

                            # Check if this model need to be translated as an FMU.
                            if (self._include_fmu_test and "translateModelFMU" in lin):
                                dat['mustExportFMU'] = True
                            if dat['mustExportFMU']:
                                for attr in ["modelToOpen", "modelName"]:
                                    _get_attribute_value(lin, attr, dat)
                                # The .mos script allows modelName="", in which case
                                # we set the model name to be the entry of modelToOpen
                                if "modelName" in dat and dat["modelName"] == "" or (
                                        "modelName" in dat):
                                    if "modelToOpen" in dat:
                                        dat["modelName"] = dat["modelToOpen"]

                        # We are finished iterating over all lines of the .mos
                        # For FMU export, if modelName="", then Dymola uses the
                        # Modelica class name, with "." replaced by "_".
                        # If the Modelica class name consists of "_", then they
                        # are replaced by "_0".
                        # Hence, we update dat['modelName'] if needed.
                        if dat['mustExportFMU']:
                            # Strip quotes from modelName and modelToOpen
                            dat['FMUName'] = dat['modelName'].strip('"')
                            dat['modelToOpen'] = dat['modelToOpen'].strip('"')

                            # Update the name of the FMU if modelName is "" in .mos file.
                            if len(dat["FMUName"]) == 0:
                                dat['FMUName'] = dat['modelToOpen']
                            # Update the FMU name, for example to change
                            # Buildings.Fluid.FMI.Examples.FMUs.IdealSource_m_flow to
                            # Buildings_Fluid_FMI_Examples_FMUs_IdealSource_0m_0flow
                            dat['FMUName'] = dat['FMUName'].replace("_", "_0").replace(".", "_")
                            dat['FMUName'] = dat['FMUName'] + ".fmu"

                        # Plot variables are only used for those models that need to be simulated.
                        if dat['mustSimulate']:
                            plotVars = []
                            iLin = 0
                            for lin in Lines:
                                iLin = iLin + 1
                                try:
                                    y = self.get_plot_variables(lin)
                                    if y is not None:
                                        plotVars.append(y)
                                except AttributeError:
                                    s = "%s, line %s, could not be parsed.\n" % (mosFil, iLin)
                                    s += "The problem occurred at the line below:\n"
                                    s += "%s\n" % lin
                                    s += "Make sure that each assignment of the plot command is on one line.\n"
                                    s += "Regression tests failed with error.\n"
                                    self._reporter.writeError(s)
                                    raise

                            if len(plotVars) == 0:
                                s = "%s does not contain any plot command.\n" % mosFil
                                s += "You need to add a plot command to include its\n"
                                s += "results in the regression tests.\n"
                                self._reporter.writeError(s)

                            dat['ResultVariables'] = plotVars

                            # search for the result file
                            for lin in Lines:
                                if 'resultFile=\"' in lin:
                                    matFil = re.search(
                                        '(?<=resultFile=\")[a-zA-Z0-9_\.]+', lin).group()
                                    # Add the .mat extension as this is not included in the
                                    # resultFile entry.
                                    matFil = matFil + '.mat'
                                    break
                            # Some *.mos file only contain plot commands, but no simulation.
                            # Hence, if 'resultFile=' could not be found, try to get the file that
                            # is used for plotting.
                            if len(matFil) == 0:
                                for lin in Lines:
                                    if 'filename=\"' in lin:
                                        # Note that the filename entry already has the .mat
                                        # extension.
                                        matFil = re.search(
                                            '(?<=filename=\")[a-zA-Z0-9_\.]+', lin).group()
                                        break
                            if len(matFil) == 0:
                                raise ValueError('Did not find *.mat file in ' + mosFil)

                            dat['ResultFile'] = matFil
                    if dat not in self._data:
                        self._data.append(dat)

        # Make sure we found at least one unit test
        if self.get_number_of_tests() == old_len:
            msg = """Did not find any regression tests in '%s'.""" % root_package
            raise ValueError(msg)

        self._checkDataDictionary()
        return

    def _checkDataDictionary(self):
        """ Check if the data used to run the regression tests do not have duplicate ``*.fmu`` files
            and ``*.mat`` names.

            Since Dymola writes all ``*.fmu`` and ``*.mat`` files to the current working directory,
            duplicate file names would cause a translation or simulation to overwrite the files
            of a previous test. This would make it impossible to check the FMU export
            and to compare the results to previously obtained results.

            If there are duplicate ``.fmu`` and ``*.mat`` file names used, then this method raises
            a ``ValueError`` exception.

        """
        s_fmu = set()
        s_mat = set()
        errMes = ""
        for data in self._data:
            if 'ResultFile' in data:
                resFil = data['ResultFile']
                if data['mustSimulate']:
                    if resFil in s_mat:
                        errMes += "*** Error: Result file %s_mat is generated by more than one script.\n" \
                            "           You need to make sure that all scripts use unique result file names.\n" % resFil
                    else:
                        s_mat.add(resFil)
        for data in self._data:
            if 'FMUName' in data:
                fmuFil = data['FMUName']
                if fmuFil in s_fmu:
                    errMes += "*** Error: FMU file {} is generated by more than one script.\n" \
                        "           You need to make sure that all scripts use unique result file names.\n".format(
                            fmuFil)
                else:
                    s_fmu.add(fmuFil)
        if len(errMes) > 0:
            raise ValueError(errMes)

    def _getTimeGrid(self, tMin, tMax, nPoi):
        """
        Return the time grid for the output result interpolation

        :param tMin: Minimum time of the results.
        :param tMax: Maximum time of the results.
        :param nPoi: Number of result points.
        """
        return [tMin + float(i) / (nPoi - 1) * (tMax - tMin) for i in range(nPoi)]

    def _getSimulationResults(self, data, warnings, errors):
        """
        Get the simulation results for a single unit test.

        :param data: The class that contains the data structure for the simulation results.
        :param warning: A list to which all warnings will be appended.
        :param errors: A list to which all errors will be appended.

        Extracts and returns the simulation results from the `*.mat` file as
        a list of dictionaries. Each element of the list contains a dictionary
        of results that need to be printed together.
        """
        from buildingspy.io.outputfile import Reader
        from buildingspy.io.postprocess import Plotter

        def extractData(y, step):
            # Replace the last element with the last element in time,
            # [::step] may not extract the last time stamp, in which case
            # the final time changes when the number of event changes.
            r = y[::step]
            r[len(r) - 1] = y[len(y) - 1]
            return r

        # Get the working directory that contains the ".mat" file
        fulFilNam = os.path.join(data['ResultDirectory'], self.getLibraryName(), data['ResultFile'])
        ret = []
        try:
            r = Reader(fulFilNam, "dymola")
        except IOError as e:
            errors.append("Failed to read %s generated by %s.\n%s\n" %
                          (fulFilNam, data['ScriptFile'], e))
            return ret

        nCt=0
        timeGrid=[]
        # Loop over all variables to find maximum length of time grid
        for pai in data['ResultVariables']: # pairs of variables that are plotted together
            for var in pai:
                time = []
                (time, val) = r.values(var)
                if(len(time==2) and nCt < 1):
                    timeGrid=time
                    nCt=nCt+1
                elif(len(time) > 2):
                    timeGrid=time
                    nCt=nCt+1
        for pai in data['ResultVariables']: # pairs of variables that are plotted together
            dat=dict()
            for var in pai:
                time = []
                val = []
                try:
                    (time, val) = r.values(var)
                    # Make time grid to which simulation results
                    # will be interpolated.
                    # This reduces the data that need to be stored.
                    # It also makes it easier to compare accuracy
                    # in case that a slight change in the location of
                    # state events triggered a different output interval grid.
                    tMin=float(min(time))
                    tMax=float(max(time))
                    nPoi = min(self._nPoi, len(val))
                    #ti = self._getTimeGrid(tMin, tMax, nPoi)
                    #ti = time
                except ZeroDivisionError as e:
                    s = "When processing " + fulFilNam + " generated by " + data['ScriptFile'] + ", caught division by zero.\n"
                    s += "   len(val)  = " + str(len(val)) + "\n"
                    s += "   tMax-tMin = " + str(tMax-tMin) + "\n"
                    warnings.append(s)
                    break

                except KeyError:
                    warnings.append("%s uses %s which does not exist in %s.\n" %
                                     (data['ScriptFile'], var, data['ResultFile']))
                else:
                    if ('time' not in dat):
                        dat['time']=timeGrid
                    if (self._isParameter(val)):
                        import numpy as np
                        dat[var]=np.ones(len(timeGrid))*val[0]   
                    else:
                        dat[var] = val

            if len(dat) > 0:
                ret.append(dat)
        return ret

    def _getTranslationStatistics(self, data, warnings, errors):
        """
        Get the translation statistics for a single unit test.

        :param data: The class that contains the data structure for the simulation results.
        :param warning: A list to which all warnings will be appended.
        :param errors: A list to which all errors will be appended.
        :return: The translation log from the `*.translation.log` file as
        a list of dictionaries.

        Extracts and returns the translation log from the `*.translation.log` file as
        a list of dictionaries.
        In case of an error, this method returns `None`.
        """
        import buildingspy.io.outputfile as of

        # Get the working directory that contains the ".log" file
        fulFilNam = os.path.join(data['ResultDirectory'],
                                 self.getLibraryName(), data['TranslationLogFile'])
        return of.get_model_statistics(fulFilNam, "dymola")


    def areResultsEqual(self, tOld, yOld, tNew, yNew, varNam, filNam):
        """ Return `True` if the data series are equal within a tolerance.

        :param tOld: List of old time values.
        :param yOld: Old simulation results.
        :param tNew: Time stamps of new results.
        :param yNew: New simulation results.
        :param varNam: Variable name, used for reporting.
        :param filNam: File name, used for reporting.
        :return: A list with ``False`` if the results are not equal, and the time
                 of the maximum error, and a warning message or `None`.
                 In case of errors, the time of the maximum error may by `None`.
        """
        import numpy as np
        from buildingspy.io.postprocess import Plotter

        def getTimeGrid(t, nPoi=self._nPoi):
            if len(t) == 2:
                return self._getTimeGrid(t[0], t[-1], nPoi)
            elif len(t) == nPoi:
                return t
            else:
                s = "%s: The new time grid has %d points, but it must have 2 or %d points.\n\
            Stop processing.\n" % (filNam, len(tNew), nPoi)
                raise ValueError(s)

        if (abs(tOld[-1] - tNew[-1]) > 1E-5):
            msg = """%s: The new results and the reference results have a different end time.
            tNew = [%d, %d]
            tOld = [%d, %d]""" % (filNam, tNew[0], tNew[-1], tOld[0], tOld[-1])
            return (False, min(tOld[-1], tNew[-1]), msg)

        if (abs(tOld[0] - tNew[0]) > 1E-5):
            msg = """%s: The new results and the reference results have a different start time.
            tNew = [%d, %d]
            tOld = [%d, %d]""" % (filNam, tNew[0], tNew[-1], tOld[0], tOld[-1])
            return (False, min(tOld[0], tNew[0]), msg)

        timMaxErr = 0

        tol = 1E-3  # Tolerance

        # Interpolate the new variables to the old time stamps
        #
        # The next test may be true if a simulation stopped with an error prior to
        # producing sufficient data points
        if len(yNew) < len(yOld) and len(yNew) > 2:
            warning = """%s: %s has fewer data points than reference results.
len(yOld) = %d,
len(yNew) = %d
Skipping error checking for this variable.""" % (filNam, varNam, len(yOld), len(yNew))
            return (False, None, warning)

        if len(yNew) > 2:
            # Some reference results contain already a time grid,
            # whereas others only contain the first and last time stamp.
            # Hence, we make sure to have the right time grid before we
            # call the interpolation.
            
            # Added by TSN for JModelica which requires dense outputs           
            from scipy.interpolate import interp1d
            if(len(yNew) < len(yOld)):
                #f2 = interp1d(t1,y1,bounds_error=False)
                yNew = interp1d(tNew,yNew)(tOld)
                tNew = tOld
            else:
                yOld = interp1d(tOld,yOld)(tNew)
                tOld = tNew
            yInt = yNew
            
#             tGriOld = getTimeGrid(tOld, len(yNew))
#             tGriNew = getTimeGrid(tNew, min(len(yNew), self._nPoi))
#             try:
#                 yInt = Plotter.interpolate(tGriOld, tGriNew, yNew)
#             except (IndexError, ValueError):
#                 em = """Data series have different length:
# File=%s,
# variable=%s,
# len(tGriOld) = %d,
# len(tGriNew) = %d,
# len(yNew)    = %d.""" % (filNam, varNam, len(tGriOld), len(tGriNew), len(yNew))
#                 self._reporter.writeError(em)
#                 raise ValueError(em)
        else:
            yInt = [yNew[0], yNew[0]]

        # If the variable is heatPort.T or heatPort.Q_flow, with lenght=2, then
        # it has been evaluated as a parameter in the Buildings library. In the Annex60
        # library, this may be a variable as the Buildings library uses a more efficient
        # implementation of the heatPort. Hence, we test for this special case, and
        # store the parameter as if it were a variable so that the reference result are not
        # going to be changed.
<<<<<<< HEAD
        if (varNam.endswith("heatPort.T") or varNam.endswith("heatPort.Q_flow")) and (len(yInt) == 2) \
        and len(yOld) != len(yInt):
=======
        if (varNam.endswith("heatPort.T") or varNam.endswith("heatPort.Q_flow")) and (
                len(yInt) == 2) and len(yOld) != len(yInt):
>>>>>>> 923b1087
            yInt = np.ones(len(yOld)) * yInt[0]

#         # Compute error for the variable with name varNam
#         if len(yOld) != len(yInt):
#             # If yOld has two points, by yInt has more points, then
#             # extrapolate yOld to nPoi
#             t = self._getTimeGrid(tOld[0], tOld[-1], self._nPoi)
#             if len(yOld) == 2 and len(yInt) == self._nPoi:
#                 t = self._getTimeGrid(t[0], t[-1], self._nPoi)
#                 yOld = Plotter.interpolate(t, tOld, yOld)
#             # If yInt has only two data points, but yOld has more, then interpolate yInt
#             elif len(yInt) == 2 and len(yOld) == self._nPoi:
#                 yInt = Plotter.interpolate(t, [tOld[0], tOld[-1]], yInt)
#             else:
#                 raise ValueError("""Program error, yOld and yInt have different lengths.
#   Result file : %s
#   Variable    : %s
#   len(yOld)=%d
#   len(yInt)=%d
#   Stop processing.""" % (filNam, varNam, len(yOld), len(yInt)))

        errAbs=np.zeros(len(yInt))
        errRel=np.zeros(len(yInt))
        errFun=np.zeros(len(yInt))

        for i in range(len(yInt)):
            errAbs[i] = abs(yOld[i] - yInt[i])
            if np.isnan(errAbs[i]):
                raise ValueError('NaN in errAbs ' + varNam + " " + str(yOld[i]) +
                                 "  " + str(yInt[i]) + " i, N " + str(i) + " --:" + str(yInt[i - 1]) +
                                 " ++:", str(yInt[i + 1]))
            if (abs(yOld[i]) > 10 * tol):
                errRel[i] = errAbs[i] / abs(yOld[i])
            else:
                errRel[i] = 0
            errFun[i] = errAbs[i] + errRel[i]
        if max(errFun) > tol:
            iMax = 0
            eMax = 0
            for i in range(len(errFun)):
                if errFun[i] > eMax:
                    eMax = errFun[i]
                    iMax = i
            #tGri = self._getTimeGrid(tOld[0], tOld[-1], self._nPoi)
            #timMaxErr = tGri[iMax]
            timMaxErr = tOld[iMax]
            warning = filNam + ": " + varNam + " has absolute and relative error = " + \
                ("%0.3e" % max(errAbs)) + ", " + ("%0.3e" % max(errRel)) + ".\n"
            if self._isParameter(yInt):
                warning += "             %s is a parameter.\n" % varNam
            else:
                warning += "             Maximum error is at t = %s\n" % str(timMaxErr)

            return (False, timMaxErr, warning)
        else:
            return (True, timMaxErr, None)

    def _isParameter(self, dataSeries):
        """ Return `True` if `dataSeries` is from a parameter.
        """
        import numpy as np
        if not (isinstance(dataSeries, np.ndarray) or isinstance(dataSeries, list)):
            raise TypeError("Program error: dataSeries must be a numpy.ndarr or a list. Received type " +
                            str(type(dataSeries)) + ".\n")
        return (len(dataSeries) == 2)

    def format_float(self, value):
        """ Return the argument in exponential notation, with
            non-significant zeros removed.
        """
        import re
        return re.sub(re.compile('\.e'), 'e',
                      re.sub(re.compile('0*e'), 'e', "{0:.15e}".format(value)))

    def _writeReferenceResults(self, refFilNam, y_sim, y_tra):
        """ Write the reference results.

        :param refFilNam: The name of the reference file.
        :param y_sim: The data points to be written to the file.
        :param y_tra: The dictionary with the translation log.

        This method writes the results in the form ``key=value``, with one line per entry.
        """
        from datetime import date
        import json

        with open(refFilNam, mode="w", encoding="utf-8") as f:
            f.write('last-generated=' + str(date.today()) + '\n')
            for stage in ['initialization', 'simulation', 'fmu-dependencies']:
                if stage in y_tra:
                    # f.write('statistics-%s=\n%s\n' % (stage, _pretty_print(y_tra[stage])))
                    f.write('statistics-%s=\n%s\n' % (stage, json.dumps(y_tra[stage],
                                                                        indent=2,
                                                                        separators=(',', ': '),
                                                                        sort_keys=True)))
            # FMU exports do not have simulation results.
            # Hence, we preclude them if y_sim == None
            if y_sim is not None:
                # Set, used to avoid that data series that are plotted in two plots are
                # written twice to the reference data file.
                s = set()
                for pai in y_sim:
                    for k, v in list(pai.items()):
                        if k not in s:
                            s.add(k)
                            f.write(k + '=')
                            # Use many digits, otherwise truncation errors occur that can be higher
                            # than the required accuracy.
                            formatted = [str(self.format_float(e)) for e in v]
                            f.write(str(formatted).replace("'", ""))
                            f.write('\n')

    def _readReferenceResults(self, refFilNam):
        """ Read the reference results.

        :param refFilNam: The name of the reference file.
        :return: A dictionary with the reference results.

        If the simulation statistics was found in the reference results,
        then the return value also has an entry
        `statistics-simulation={'numerical Jacobians': '0', 'nonlinear': ' ', 'linear': ' '}`,
        where the value is a dictionary. Otherwise, this key is not present.

        """
        import numpy
        import ast

        d = dict()
        with open(refFilNam, mode="r", encoding="utf-8-sig") as f:
            lines = f.readlines()

        # Compute the number of the first line that contains the results
        iSta = 0
        for iLin in range(min(2, len(lines))):
            if "svn-id" in lines[iLin]:
                iSta = iSta + 1
            if "last-generated" in lines[iLin]:
                iSta = iSta + 1

        r = dict()
        iLin = iSta
        while iLin < len(lines):
            lin = lines[iLin].strip('\n')
            try:
                (key, value) = lin.split("=")
                # Check if this is a statistics-* entry.
                if key.startswith("statistics-"):
                    # Call ast.literal_eval as value is a string that needs to be
                    # converted to a dictionary.

                    # The json string was pretty printed over several lines.
                    # Add to value the next line, unless it contains "-" or it does not exist.
                    value = value.strip()
                    while (iLin < len(lines) - 1 and lines[iLin + 1].find('=') == -1):
                        value = value + lines[iLin + 1].strip('\n').strip()
                        iLin += 1
                    d[key] = ast.literal_eval(value)
                else:
                    s = (value[value.find('[') + 1: value.rfind(']')]).strip()
                    numAsStr = s.split(',')
                    val = []
                    for num in numAsStr:
                        # We need to use numpy.float64 here for the comparison to work
                        val.append(numpy.float64(num))
                    r[key] = val
            except ValueError as detail:
                s = "%s could not be parsed.\n" % refFilNam
                self._reporter.writeError(s)
                raise TypeError(detail)
            iLin += 1
        d['results'] = r

        return d

    def _askNoReferenceResultsFound(self, yS, refFilNam, ans):
        """ Ask user what to do if no reference data were found
           :param yS: A list where each element is a dictionary of variable names and simulation
                      results that are to be plotted together.
           :param refFilNam: Name of reference file (used for reporting only).
           :param ans: A previously entered answer, either ``y``, ``Y``, ``n`` or ``N``.
           :return: A triple ``(updateReferenceData, foundError, ans)`` where ``updateReferenceData``
                    and ``foundError`` are booleans, and ``ans`` is ``y``, ``Y``, ``n`` or ``N``.

        """
        updateReferenceData = False
        foundError = False

        if len(yS) > 0:
            sys.stdout.write(
                "*** Warning: The old reference data had no results, but the new simulation produced results\n")
            sys.stdout.write("             for %s\n" % refFilNam)
            sys.stdout.write("             Accept new results?\n")
            while not (ans == "n" or ans == "y" or ans == "Y" or ans == "N"):
                ans = input("             Enter: y(yes), n(no), Y(yes for all), N(no for all): ")
            if ans == "y" or ans == "Y":
                # update the flag
                updateReferenceData = True
        return (updateReferenceData, foundError, ans)

    def _check_statistics(self, old_res, y_tra, stage, foundError, newStatistics, mat_file_name):
        """ Checks the simulation or translation statistics and return
            `True` if there is a new statistics, or a statistics is no longer present, or if `newStatistics == True`.
        """
        r = newStatistics
        if 'statistics-%s' % stage in old_res:
            # Found old statistics.
            # Check whether the new results have also such a statistics.
            if stage in y_tra:
                # Check whether it changed.
                for key in old_res['statistics-%s' % stage]:
                    if key in y_tra[stage]:
                        if not self.are_statistics_equal(
                                old_res['statistics-%s' % stage][key], y_tra[stage][key]):
                            if foundError:
                                self._reporter.writeWarning("%s: Translation statistics for %s and results changed for %s.\n Old = %s\n New = %s"
                                                            % (mat_file_name, stage, key, old_res['statistics-%s' % stage][key], y_tra[stage][key]))
                            else:
                                self._reporter.writeWarning("%s: Translation statistics for %s changed for %s, but results are unchanged.\n Old = %s\n New = %s"
                                                            % (mat_file_name, stage, key, old_res['statistics-%s' % stage][key], y_tra[stage][key]))

                            r = True
                    else:
                        self._reporter.writeWarning("%s: Found translation statistics for %s for %s in old but not in new results.\n Old = %s"
                                                    % (mat_file_name, stage, key, old_res['statistics-%s' % stage][key]))
                        r = True
            else:
                # The new results have no such statistics.
                self._reporter.writeWarning(
                    "%s: Found translation statistics for %s in old but not in new results." %
                    (mat_file_name, stage))
                r = True
        else:
            # The old results have no such statistics.
            if stage in y_tra:
                # The new results have such statistics, hence the statistics changed.
                self._reporter.writeWarning(
                    "%s: Found translation statistics for %s in new but not in old results." %
                    (mat_file_name, stage))
                r = True
        return r

    def _compareResults(self, matFilNam, oldRefFulFilNam, y_sim, y_tra, refFilNam, ans):
        """ Compares the new and the old results.

            :param matFilNam: Matlab file name.
            :param oldRefFilFilNam: File name including path of old reference files.
            :param y_sim: A list where each element is a dictionary of variable names and simulation
                           results that are to be plotted together.
            :param y_tra: A dictionary with the translation statistics.
            :param refFilNam: Name of the file with reference results (used for reporting only).
            :param ans: A previously entered answer, either ``y``, ``Y``, ``n`` or ``N``.
            :return: A triple ``(updateReferenceData, foundError, ans)`` where ``updateReferenceData``
                     and ``foundError`` are booleans, and ``ans`` is ``y``, ``Y``, ``n`` or ``N``.

        """
        import matplotlib.pyplot as plt

        # Reset answer, unless it is set to Y or N
        if not (ans == "Y" or ans == "N"):
            ans = "-"
        updateReferenceData = False
        # If previously the user chose to update all refererence data, then
        # we set updateReferenceData = True
        if ans == "Y":
            updateReferenceData = True
        foundError = False
        verifiedTime = False

        # Load the old data (in dictionary format)
        old_results = self._readReferenceResults(oldRefFulFilNam)
        # Numerical results of the simulation
        y_ref = old_results['results']

        if len(y_ref) == 0:
            return self._askNoReferenceResultsFound(y_sim, refFilNam, ans)

        # The old data contains results
        t_ref = y_ref.get('time')

        # Iterate over the pairs of data that are to be plotted together
        timOfMaxErr = dict()
        noOldResults = []  # List of variables for which no old results have been found
        for pai in y_sim:
            t_sim = pai['time']
            if not verifiedTime:
                verifiedTime = True

                # Check if the first and last time stamp are equal
                tolTim = 1E-3  # Tolerance for time
                if (abs(t_ref[0] - t_sim[0]) > tolTim) or abs(t_ref[-1] - t_sim[-1]) > tolTim:
                    print(
                        "*** Warning: Different simulation time interval in {} and {}".format(refFilNam, matFilNam))
                    print("             Old reference points are for {} <= t <= {}".format(
                        t_ref[0], t_ref[len(t_ref) - 1]))
                    print("             New reference points are for {} <= t <= {}".format(
                        t_sim[0], t_sim[len(t_sim) - 1]))
                    foundError = True
                    while not (ans == "n" or ans == "y" or ans == "Y" or ans == "N"):
                        print("             Accept new results and update reference file in library?")
                        ans = input(
                            "             Enter: y(yes), n(no), Y(yes for all), N(no for all): ")
                    if ans == "y" or ans == "Y":
                        # Write results to reference file
                        updateReferenceData = True
                        return (updateReferenceData, foundError, ans)

            # The time interval is the same for the stored and the current data.
            # Check the accuracy of the simulation.
            for varNam in list(pai.keys()):
                # Iterate over the variable names that are to be plotted together
                if varNam != 'time':
                    if varNam in y_ref:
                        # Check results
                        if self._isParameter(pai[varNam]):
                            t = [min(t_sim), max(t_sim)]
                        else:
                            t = t_sim

                        (res, timMaxErr, warning) = self.areResultsEqual(t_ref, y_ref[varNam],
                                                                         t, pai[varNam],
                                                                         varNam, matFilNam)
                        if warning:
                            self._reporter.writeWarning(warning)
                        if not res:
                            foundError = True
                            timOfMaxErr[varNam] = timMaxErr
                    else:
                        # There is no old data series for this variable name
                        self._reporter.writeWarning(
                            "Did not find variable " + varNam + " in old results.")
                        foundError = True
                        noOldResults.append(varNam)

        # Compare the simulation statistics
        # There are these cases:
        # 1. The old reference results have no statistics, in which case new results may be written.
        # 2. The old reference results have statistics, and they are the same or different.
        # Statistics of the simulation model
        newStatistics = False
        for stage in ['initialization', 'simulation']:
            # Updated newStatistics if there is a new statistic. The other
            # arguments remain unchanged.
            newStatistics = self._check_statistics(
                old_results, y_tra, stage, foundError, newStatistics, matFilNam)

        # If the users selected "Y" or "N" (to not accept or reject any new results) in previous tests,
        # or if the script is run in batch mode, then don't plot the results.
        # If we found an error, plot the results, and ask the user to accept or
        # reject the new values.
        if (foundError or newStatistics) and (not self._batch) and (
                not ans == "N") and (not ans == "Y"):
            print("             For {},".format(refFilNam))
            print("             accept new file and update reference files? (Close plot window to continue.)")
            nPlo = len(y_sim)
            iPlo = 0
            plt.clf()
            for pai in y_sim:
                iPlo += 1

                plt.subplot(nPlo, 1, iPlo)
                # Iterate over the variable names that are to be plotted together
                color = ['k', 'r', 'b', 'g', 'c', 'm']
                iPai = -1
                t_sim = pai['time']
                for varNam in list(pai.keys()):
                    iPai += 1
                    if iPai > len(color) - 1:
                        iPai = 0
                    if varNam != 'time':
                        if self._isParameter(pai[varNam]):
                            plt.plot([min(t_sim), max(t_sim)], pai[varNam],
                                     color[iPai] + '-', label='New ' + varNam)
                        else:
                            plt.plot(t_sim,
                            #plt.plot(self._getTimeGrid(t_sim[0], t_sim[-1], len(pai[varNam])),
                                     pai[varNam],
                                     color[iPai] + '-', label='New ' + varNam)

                        # Test to make sure that this variable has been found in the old results
                        if noOldResults.count(varNam) == 0:
                            if self._isParameter(y_ref[varNam]):
                                # for parameters, don't just draw a dot, as these are hard to see as
                                # they are on the box
                                plt.plot([min(t_ref), max(t_ref)], y_ref[varNam],
                                         color[iPai] + 'x', markersize=10, label='Old ' + varNam)
                            else:
                                plt.plot(t_ref,
                                #plt.plot(self._getTimeGrid(t_ref[0], t_ref[-1], len(y_ref[varNam])),
                                         y_ref[varNam],
                                         color[iPai] + '.', label='Old ' + varNam)
                        # Plot the location of the maximum error
                        if varNam in timOfMaxErr:
                            plt.axvline(x=timOfMaxErr[varNam])

                leg = plt.legend(loc='right', fancybox=True)
                leg.get_frame().set_alpha(0.5)  # transparent legend
                plt.xlabel('time')
                plt.grid(True)
                if iPlo == 1:
                    plt.title(matFilNam)

            # Store the graphic objects.
            # The first plot is shown using the default size.
            # Afterwards, the plot is resized to have the same size as
            # the previous plot.
            gcf = plt.gcf()
            if self._figSize is not None:
                gcf.set_size_inches(self._figSize, forward=True)

            # Display the plot
            plt.show()
            # Store the size for reuse in the next plot.
            self._figSize = gcf.get_size_inches()

            while not (ans == "n" or ans == "y" or ans == "Y" or ans == "N"):
                ans = input("             Enter: y(yes), n(no), Y(yes for all), N(no for all): ")
            if ans == "y" or ans == "Y":
                # update the flag
                updateReferenceData = True
        return (updateReferenceData, foundError, ans)

    def are_statistics_equal(self, s1, s2):
        """ Compare the simulation statistics `s1` and `s2` and
            return `True` if they are equal, or `False` otherwise.

        """
        x = s1.strip()
        y = s2.strip()
        if x == y:
            return True
        # If they have a comma, such as from 1, 20, 1, 14, then split it,
        # sort it, and compare the entries for equality

        def g(s): return s.replace(" ", "").split(",")
        sp1 = sorted(g(x))
        sp2 = sorted(g(y))
        # If the list have different lengths, they are not equal
        if len(sp1) != len(sp2):
            return False
        # They are of equal lengths, compare each element
        for i in range(len(sp1)):
            if sp1[i] != sp2[i]:
                return False

        return True

    def _compare_and_rewrite_fmu_dependencies(
            self,
            new_dependencies,
            reference_file_path,
            reference_file_name,
            ans):
        """ Compares whether the ``.fmu`` dependencies have been changed.
            If they are the same, this function does nothing.
            If they do not exist in the reference results, it askes to generate them.
            If they differ from the reference results, it askes whether to accept the new ones.

            :param new_dependencies: A dictionary with the new dependencies.
            :param reference_file_path: Path to the file with reference results.
            :param reference_file_name: Name of the file with reference results.
            :param ans: A previously entered answer, either ``y``, ``Y``, ``n`` or ``N``.
            :return: A tuple consisting of a boolean ``updated_reference_data`` and the value of ``ans``.

        """
        # Absolute path to the reference file
        abs_ref_fil_nam = os.path.join(reference_file_path, reference_file_name)
        # Put dependencies in data format needed to write to the reference result file
        y_tra = dict()
        y_tra['fmu-dependencies'] = new_dependencies

        # Check whether the reference results exist.
        if not os.path.exists(abs_ref_fil_nam):
            print("*** Warning: Reference file {} does not yet exist.".format(reference_file_name))
            #while not (ans == "n" or ans == "y" or ans == "Y" or ans == "N"):
            #    print("             Create new file?")
            #    ans = input("             Enter: y(yes), n(no), Y(yes for all), N(no for all): ")
            ans = "Y"
            if ans == "y" or ans == "Y":
                self._writeReferenceResults(abs_ref_fil_nam, None, y_tra)
                self._reporter.writeWarning("*** Warning: Wrote new reference file %s." %
                                            reference_file_name)
            else:
                self._reporter.writeWarning("*** Warning: Did not write new reference file %s." %
                                            reference_file_name)
            return [True, ans]

        # The file that may contain the reference results exist.
        old_dep = self._readReferenceResults(abs_ref_fil_nam)
        # Check whether it contains a key 'statistics-fmu-dependencies'
        if 'statistics-fmu-dependencies' in old_dep:
            # Compare the statistics for each section
            found_differences = False
            for typ in ['InitialUnknowns', 'Outputs', 'Derivatives']:
                if old_dep['statistics-fmu-dependencies'][typ] != new_dependencies[typ]:
                    print(
                        "*** Warning: Reference file {} has different FMU statistics for '{}'.".format(reference_file_name, typ))
                    found_differences = True
            if found_differences:
                #while not (ans == "n" or ans == "y" or ans == "Y" or ans == "N"):
                #    print("             Rewrite file?")
                #    ans = input("             Enter: y(yes), n(no), Y(yes for all), N(no for all): ")
                ans = "Y"
                if ans == "y" or ans == "Y":
                    self._writeReferenceResults(abs_ref_fil_nam, None, y_tra)
                    self._reporter.writeWarning(
                        "*** Warning: Rewrote reference file %s due to new FMU statistics." %
                        reference_file_name)
            return [found_differences, ans]


        else:
            # The old file has no statistics. Ask to rewrite it.
            #print("*** Warning: Reference file {} has no FMU statistics.".format(reference_file_name))
            #while not (ans == "n" or ans == "y" or ans == "Y" or ans == "N"):
            #    print("             Rewrite file?")
            #    ans = input("             Enter: y(yes), n(no), Y(yes for all), N(no for all): ")
            ans = "Y"
            if ans == "y" or ans == "Y":
                self._writeReferenceResults(abs_ref_fil_nam, None, y_tra)
                self._reporter.writeWarning(
                    "*** Warning: Rewrote reference file %s as the old one had no FMU statistics." %
                    reference_file_name)
            return [True, ans]


    def _check_fmu_statistics(self, ans):
        """ Check the fmu statistics from each regression test and compare it with the previously
            saved statistics stored in the library home folder.
            If the statistics differs,
            show a warning message containing the file name and path.
            If there is no statistics stored in the reference results in the library home folder,
            ask the user whether it should be generated.

            This function returns 1 if the statistics differ, or if the ``.fmu`` file
            is not found. The function returns 0 if there were no problems.
        """
        import buildingspy.fmi as fmi

        retVal = 0
        # Check if the directory
        # "self._libHome\\Resources\\ReferenceResults\\Dymola" exists, if not
        # create it.
        refDir = os.path.join(self._libHome, 'Resources', 'ReferenceResults', 'Dymola')
        if not os.path.exists(refDir):
            os.makedirs(refDir)

        for data in self._data:
            # Name of the reference file, which is the same as that matlab file name but with another extension.
            # Only check data for FMU exort.
            if self._includeFile(data['ScriptFile']) and data['mustExportFMU']:
                # Convert 'aa/bb.mos' to 'aa_bb.txt'
                mosFulFilNam = os.path.join(self.getLibraryName(), data['ScriptFile'])
                mosFulFilNam = mosFulFilNam.replace(os.sep, '_')
                refFilNam = os.path.splitext(mosFulFilNam)[0] + ".txt"
                fmu_fil = os.path.join(data['ResultDirectory'],
                                       self.getLibraryName(), data['FMUName'])
                try:
                    # Get the new dependency
                    dep_new = fmi.get_dependencies(fmu_fil)
                    # Compare it with the stored results, and update the stored results if
                    # needed and requested by the user.
                    [updated_reference_data, ans] = self._compare_and_rewrite_fmu_dependencies(
                        dep_new, refDir, refFilNam, ans)
                    # Reset answer, unless it is set to Y or N
                    if not (ans == "Y" or ans == "N"):
                        ans = "-"
                    if updated_reference_data:
                        retVal = 1

                except UnicodeDecodeError as e:
                    em = "UnicodeDecodeError({0}): {1}.\n".format(e.errno, e)
                    em += "Output file of " + data['ScriptFile'] + " is excluded from unit tests.\n"
                    em += "The model appears to contain a non-asci character\n"
                    em += "in the comment of a variable, parameter or constant.\n"
                    em += "Check " + data['ScriptFile'] + " and the classes it instanciates.\n"
                    self._reporter.writeError(em)
                except IOError as e:
                    em = "IOError({0}): {1}.\n".format(e.errno, e)
                    em += "Output file of " + data['ScriptFile'] + \
                        " is excluded from unit tests because\n"
                    em += "the file " + fmu_fil + " does not exist\n."
                    self._reporter.writeError(em)
        return retVal

    def _check_jmodelica_runs(self):
        """ Check the results of the JModelica tests.

            This function returns 0 if no errors occurred,
            or a positive non-zero number otherwise.
        """
        import os
        import glob
        import json

        iCom = 0
        # Iterate over directories
        all_res = []
        for d in self._temDir:
            # Iterate over json files
            # The python file have names such as class_class_class.py
            for fil in glob.glob("{}{}*_*.py".format(d, os.path.sep)):
                # Check if there is a corresponding json file
                json_name = fil.replace(".py", "_run.json")
                if not os.path.exists(json_name):
                    em = "Did not find {}. Is JModelica properly installed?".format(json_name)
                    self._reporter.writeError(em)
                    iCom = iCom + 1
                else:
                    with open(json_name, 'r', encoding="utf-8-sig") as json_file:
                        res = json.load(json_file)
                        all_res.append(res)
                        if not res['compilation']['result']:
                            em = "Compilation of {} failed.".format(res['model'])
                            self._reporter.writeError(em)
                            iCom = iCom + 1

        if iCom > 0:
            print("\nNumber of models that failed compilation                     : {}".format(iCom))

        # Write all results to simulator.log
        with open(self._simulator_log_file, 'w', encoding="utf-8-sig") as sim_log:
            sim_log.write("{}\n".format(json.dumps(all_res, indent=2, sort_keys=True)))

        # Write summary messages
        for _, v in list(self._error_dict.get_dictionary().items()):
            counter = v['counter']
            if counter > 0:
                print(v['summary_message'].format(counter))

        self._reporter.writeOutput("Script that runs unit tests had " +
                                   str(self._reporter.getNumberOfWarnings()) +
                                   " warnings and " +
                                   str(self._reporter.getNumberOfErrors()) +
                                   " errors.\n")
        sys.stdout.write("See '{}' for details.\n".format(self._simulator_log_file))

        if self._reporter.getNumberOfErrors() > 0:
            return 1
        if self._reporter.getNumberOfWarnings() > 0:
            return 2
        else:
            self._reporter.writeOutput("Unit tests completed successfully.\n")
            return 0

    def _checkReferencePoints(self, ans):
        """ Check reference points from each regression test and compare it with the previously
            saved reference points of the same test stored in the library home folder.
            If all the reference points are not within a certain tolerance with the previous results,
            show a warning message containing the file name and path.
            If there is no ``.mat`` file of the reference points in the library home folder,
            ask the user whether it should be generated.

            This function return 1 if reading reference results or reading the translation
            statistics failed. In this case, the calling method should not attempt to do
            further processing. The function returns 0 if there were no problems. In
            case of wrong simulation results, this function also returns 0, as this is
            not considered an error in executing this function.
        """
        # Check if the directory
        # "self._libHome\\Resources\\ReferenceResults\\Dymola" exists, if not
        # create it.
        refDir = os.path.join(self._libHome, 'Resources', 'ReferenceResults', 'Dymola')
        if not os.path.exists(refDir):
            os.makedirs(refDir)

        for data in self._data:
            # Name of the reference file, which is the same as that matlab file name but with another extension.
            # Only check data that need to be simulated. This excludes the FMU export
            # from this test.
            if self._includeFile(data['ScriptFile']) and data['mustSimulate']:
                # Convert 'aa/bb.mos' to 'aa_bb.txt'
                mosFulFilNam = os.path.join(self.getLibraryName(), data['ScriptFile'])
                mosFulFilNam = mosFulFilNam.replace(os.sep, '_')
                refFilNam = os.path.splitext(mosFulFilNam)[0] + ".txt"

                try:
                    # extract reference points from the ".mat" file corresponding to "filNam"
                    warnings = []
                    errors = []
                    # Get the simulation results
                    y_sim = self._getSimulationResults(data, warnings, errors)
                    # Get the translation statistics
                    y_tra = self._getTranslationStatistics(data, warnings, errors)
                    for entry in warnings:
                        self._reporter.writeWarning(entry)
                    for entry in errors:
                        self._reporter.writeError(entry)
                        # If there were errors when getting the results or translation statistics,
                        # then return
                        return 1
                except UnicodeDecodeError as e:
                    em = "UnicodeDecodeError({0}): {1}".format(e.errno, e)
                    em += "Output file of " + data['ScriptFile'] + " is excluded from unit tests.\n"
                    em += "The model appears to contain a non-asci character\n"
                    em += "in the comment of a variable, parameter or constant.\n"
                    em += "Check " + data['ScriptFile'] + " and the classes it instanciates.\n"
                    self._reporter.writeError(em)
                else:
                    # Reset answer, unless it is set to Y or N
                    if not (ans == "Y" or ans == "N"):
                        ans = "-"
                    
                    # TSN changes this to be true so reference results are always overwritten
                    updateReferenceData = True
                    # check if reference results already exists in library
                    oldRefFulFilNam=os.path.join(refDir, refFilNam)
#                     # If the reference file exists, and if the reference file contains results, compare the results.
#                     if os.path.exists(oldRefFulFilNam):
#                         # compare the new reference data with the old one
#                         [updateReferenceData, _, ans]=self._compareResults(
#                             data['ResultFile'], oldRefFulFilNam, y_sim, y_tra, refFilNam, ans)
#                     else:
#                         # Reference file does not exist
#                         print("*** Warning: Reference file {} does not yet exist.".format(refFilNam))
#                         while not (ans == "n" or ans == "y" or ans == "Y" or ans == "N"):
#                             print("             Create new file?")
#                             ans = input("             Enter: y(yes), n(no), Y(yes for all), N(no for all): ")
#                         if ans == "y" or ans == "Y":
#                             updateReferenceData = True
                    if updateReferenceData:    # If the reference data of any variable was updated
                        # Make dictionary to save the results and the svn information
                        self._writeReferenceResults(oldRefFulFilNam, y_sim, y_tra)
            else:
                # Tests that export FMUs do not have an output file. Hence, we do not warn
                # about these cases.
                if not data['mustExportFMU']:
                    self._reporter.writeWarning(
                        "Output file of " + data['ScriptFile'] + " is excluded from result test.")
        return 0

    def _checkSimulationError(self, errorFile):
        """ Check whether the simulation had any errors, and
            write the error messages to ``self._reporter``.
        """
        import json

        # Read the json file with the statistics
        if not os.path.isfile(self._statistics_log):
            raise IOError("Statistics file {} does not exist.".format(self._statistics_log))

        with open(self._statistics_log, mode="rt", encoding="utf-8") as fil:
            try:
                stat = json.load(fil)['testCase']
            except ValueError as e:
                raise ValueError("Failed to parse {}.\n{}".format(self._statistics_log, str(e)))


        # Error counters
        iChe = 0
        iCom = 0
        iSim = 0
        iFMU = 0
        # Check for errors
        for ele in stat:
            if 'check' in ele and ele['check']['result'] is False:
                iChe = iChe + 1
                self._reporter.writeError("Model check failed for '%s'." % ele["model"])
            if 'simulate' in ele and ele['simulate']['result'] is False:
                iSim = iSim + 1
                self._reporter.writeError("Simulation failed for '%s'." %
                                          ele["simulate"]["command"])
            elif 'FMUExport' in ele and ele['FMUExport']['result'] is False:
                iFMU = iFMU + 1
                self._reporter.writeError("FMU export failed for '%s'." %
                                          ele["FMUExport"]["command"])

            # Check for problems.
            # First, determine whether we had a simulation or an FMU export
            if 'simulate' in ele:
                key = 'simulate'
            else:
                key = 'FMUExport'

            for k, v in list(self._error_dict.get_dictionary().items()):
                # For JModelica, we neither have simulate nor FMUExport
                if key in ele and ele[key][k] > 0:
                    self._reporter.writeWarning(v["model_message"].format(ele[key]["command"]))
                    self._error_dict.increment_counter(k)

        if iChe > 0:
            print("Number of models that failed check                           : {}".format(iChe))
        if iSim > 0:
            print("Number of models that failed to simulate                     : {}".format(iSim))
        if iFMU > 0:
            print("Number of models that failed to export as an FMU             : {}".format(iFMU))

        # Write summary messages
        for _, v in list(self._error_dict.get_dictionary().items()):
            counter = v['counter']
            if counter > 0:
                print(v['summary_message'].format(counter))

        self._reporter.writeOutput("Script that runs unit tests had " +
                                   str(self._reporter.getNumberOfWarnings()) +
                                   " warnings and " +
                                   str(self._reporter.getNumberOfErrors()) +
                                   " errors.\n")
        sys.stdout.write("See '{}' for details.\n".format(self._simulator_log_file))

        if self._reporter.getNumberOfErrors() > 0:
            return 1
        if self._reporter.getNumberOfWarnings() > 0:
            return 2
        else:
            self._reporter.writeOutput("Unit tests completed successfully.\n")
            return 0

    def get_number_of_tests(self):
        """ Returns the number of regression tests that will be run for the current library and configuration.
        """
        return len(self._data)

    def printNumberOfClasses(self):
        """ Print the number of models, blocks and functions to the
            standard output stream
        """

        iMod = 0
        iBlo = 0
        iFun = 0
        for root, _, files in os.walk(self._libHome):
            pos = root.find('.svn' or '.git')
            # skip .svn folders
            if pos == -1:
                for filNam in files:
                    # find .mo files
                    pos = filNam.find('.mo')
                    posExa = root.find('Examples')
                    if pos > -1 and posExa == -1:
                        # find classes that are not partial
                        filFulNam = os.path.join(root, filNam)
                        iMod = self._checkKey("model", filFulNam, iMod)
                        iBlo = self._checkKey("block", filFulNam, iBlo)
                        iFun = self._checkKey("function", filFulNam, iFun)
        print("Number of models   : {!s}".format(iMod))
        print("          blocks   : {!s}".format(iBlo))
        print("          functions: {!s}".format(iFun))

    def _getModelCheckCommand(self, mosFilNam):
        """ Return lines that conduct a model check in pedantic mode.

        :param mosFilNam: The name of the ``*.mos`` file

        This function return a command of the form
        ``checkModel("Buildings.Controls.Continuous.Examples.LimPID")``
        """

        def getModelName(mosFil, line):
            try:
                iSta = line.index('\"') + 1
                iEnd = line.index('\"', iSta)
                return line[iSta:iEnd]
            except ValueError as e:
                em = str(e) + "\n"
                em += "Did not find model name in '%s'\n" % mosFil
                self._reporter.writeError(em)
                raise ValueError(em)

        retVal = None
        with open(mosFilNam, mode="r+", encoding="utf-8-sig") as fil:
            for lin in fil:
                if "simulateModel" in lin or "modelToOpen" in lin:
                    if self._modelica_tool == 'dymola':
                        retVal = 'checkModel("{}")'.format(getModelName(mosFilNam, lin))
                    elif self._modelica_tool == 'omc':
                        retVal = "checkModel({})".format(getModelName(mosFilNam, lin))
                    break
        return retVal

    def _removePlotCommands(self, mosFilNam):
        """ Remove all plot commands from the mos file.

        :param mosFilNam: The name of the ``*.mos`` file

        This function removes all plot commands from the file ``mosFilNam``.
        This allows to work around a bug in Dymola 2012 which can cause an exception
        from the Windows operating system, or which can cause Dymola to hang on Linux.
        """
        with open(mosFilNam, mode="r+", encoding="utf-8-sig") as fil:
            lines = fil.readlines()
        linWri = []
        goToPlotEnd = False
        for i in range(len(lines)):
            if not goToPlotEnd:
                if (lines[i].count("removePlots(") == 0) and (lines[i].count("createPlot(") == 0):
                    linWri.append(i)
                elif (lines[i].count("createPlot(")) > 0:
                    goToPlotEnd = True
            else:
                if (lines[i].count(";") > 0):
                    goToPlotEnd = False
        # Write file
        with open(mosFilNam, mode="w", encoding="utf-8") as filWri:
            for i in range(len(linWri)):
                filWri.write(lines[linWri[i]])

    def _write_runscripts(self):
        """
        Create the runAll.mos scripts, one per processor (self._nPro)

        The commands in the script depend on the tool: 'dymola', 'jmodelica' or 'omc'
        """

        def _write_translation_checks(runFil, values):
            template = r"""
if Modelica.Utilities.Files.exist("{modelName}.translation.log") then
  lines=Modelica.Utilities.Streams.readFile("{modelName}.translation.log");
else
  Modelica.Utilities.Streams.print("{modelName}.translation.log was not generated.", "{modelName}.log");
  lines=String();
end if;

// Count the zero numerical Jacobians separately
iJac=sum(Modelica.Utilities.Strings.count(lines, "Number of numerical Jacobians: 0"));
"""
            runFil.write(template.format(**values))

            # Do the other tests
            for _, v in list(self._error_dict.get_dictionary().items()):
                template = r"""  {}=sum(Modelica.Utilities.Strings.count(lines, "{}"));
"""
                runFil.write(template.format(v["buildingspy_var"], v["tool_message"]))

        def _write_translation_stats(runFil, values):

            for k, v in list(self._error_dict.get_dictionary().items()):
                if k != "numerical Jacobians":
                    template = r"""
Modelica.Utilities.Streams.print("        \"{}\"  : " + String({}) + ",", "{}");"""
                    runFil.write(template.format(k, v["buildingspy_var"], values['statisticsLog']))

            # Write the numerical Jacobians separately as this requires subtraction of two counters.
            # As this is the last entry, there also is no terminating comma.
            template = r"""
Modelica.Utilities.Streams.print("        \"numerical Jacobians\"  : " + String(lJac-iJac), "{statisticsLog}");
"""
            runFil.write(template.format(**values))

            # Close the bracket for the JSON object
            runFil.write("""Modelica.Utilities.Streams.print("      }", """ +
                         '"' + values['statisticsLog'] + '"' + ");\n")

        def _print_end_of_json(isLastItem, fileHandle, logFileName):
            if isLastItem:
                fileHandle.write(
                    "Modelica.Utilities.Streams.print(\"    }\", \"%s\")\n" % logFileName)
                fileHandle.write(
                    "Modelica.Utilities.Streams.print(\"  ]\", \"%s\")\n" % logFileName)
                fileHandle.write("Modelica.Utilities.Streams.print(\"}\", \"%s\")\n" % logFileName)
            else:
                fileHandle.write(
                    "Modelica.Utilities.Streams.print(\"  },\", \"%s\")\n" % logFileName)

        nUniTes = 0

        # Count how many tests need to be simulated.
        nTes = self.get_number_of_tests()
        # Reduced the number of processors if there are fewer examples than processors
        if nTes < self._nPro:
            self.setNumberOfThreads(nTes)

        # For files that do not require a simulation, we need to set the path of the result files.
        for dat in self._data:
            if not dat['mustSimulate'] and not dat['mustExportFMU']:
                matFil = dat['ResultFile']
                for allDat in self._data:
                    if allDat['mustSimulate']:
                        resFil = allDat['ResultFile']
                        if resFil == matFil:
                            dat['ResultDirectory'] = allDat['ResultDirectory']
                            break

        for iPro in range(self._nPro):

            ###################################################################################
            # Case for dymola and omc
            ###################################################################################
            if self._modelica_tool in ['dymola', 'omc']:
                runFil = open(os.path.join(self._temDir[iPro], self.getLibraryName(
                ), "runAll.mos"), mode="w", encoding="utf-8")
                runFil.write(
                    "// File autogenerated for process {!s} of {!s}\n".format(iPro + 1, self._nPro))
                runFil.write(
                    "// File created for execution by {}. Do not edit.\n".format(self._modelica_tool))

                if self._modelica_tool == 'dymola':
                    # Disable parallel computing as this can give slightly different results.
                    runFil.write('Advanced.ParallelizeCode = false;\n')
<<<<<<< HEAD
=======
                    # Default values for options that can give slightly different results.
                    runFil.write('Evaluate=false;\n')
                    runFil.write('Advanced.CompileWith64=2;\n')
                    runFil.write('Advanced.EfficientMinorEvents=false;\n')
>>>>>>> 923b1087
                    # Set the pedantic Modelica mode
                    if self._pedanticModelica:
                        runFil.write('Advanced.PedanticModelica = true;\n')
                    else:
                        runFil.write('Advanced.PedanticModelica = false;\n')
                    runFil.write('openModel("package.mo");\n')
                elif self._modelica_tool == 'omc':
                    runFil.write('loadModel(Modelica, {"3.2"});\n')
                    runFil.write('getErrorString();\n')
                    runFil.write('loadFile("package.mo");\n')

                # Add a flag so that translation info appears in console output.
                # This allows checking for numerical derivatives.
                # Dymola will write this output to a file when savelog(filename) is called.
                # However, the runtime log will be in dslog.txt.
                if self._modelica_tool == 'dymola':
                    runFil.write("Advanced.TranslationInCommandLog := true;\n")
                    # Set flag to support string parameters, which is required for the weather
                    # data file.
                    runFil.write("Modelica.Utilities.Files.remove(\"%s\");\n" %
                                 self._simulator_log_file)

                runFil.write("Modelica.Utilities.Files.remove(\"%s\");\n" % self._statistics_log)

                runFil.write(r"""
    Modelica.Utilities.Streams.print("{\"testCase\" : [", "%s");
    """ % self._statistics_log)
                # Count the number of experiments that need to be simulated or exported as an FMU.
                # This is needed to properly close the json brackets.
                nItem = 0
                for i in range(iPro, nTes, self._nPro):
                    if self._data[i]['mustSimulate'] or self._data[i]['mustExportFMU']:
                        nItem = nItem + 1
                iItem = 0
                # Write unit tests for this process
                for i in range(iPro, nTes, self._nPro):
                    # Check if this mos file should be simulated
                    if self._data[i]['mustSimulate'] or self._data[i]['mustExportFMU']:
                        isLastItem = (iItem == nItem - 1)
                        self._data[i]['ResultDirectory'] = self._temDir[iPro]
                        mosFilNam = os.path.join(self.getLibraryName(),
                                                 "Resources", "Scripts", "Dymola",
                                                 self._data[i]['ScriptFile'])
                        absMosFilNam = os.path.join(self._temDir[iPro], mosFilNam)

                        values = {
                            "mosWithPath": mosFilNam.replace(
                                "\\",
                                "/"),
                            "checkCommand": self._getModelCheckCommand(absMosFilNam).replace(
                                "\\",
                                "/"),
                            "checkCommandString": self._getModelCheckCommand(absMosFilNam).replace(
                                '\"',
                                r'\\\"'),
                            "scriptFile": self._data[i]['ScriptFile'].replace(
                                "\\",
                                "/"),
                            "modelName": self._data[i]['modelName'].replace(
                                "\\",
                                "/"),
                            "modelName_underscore": self._data[i]['modelName'].replace(
                                ".",
                                "_"),
                            "statisticsLog": self._statistics_log.replace(
                                "\\",
                                "/"),
                            "simulatorLog": self._simulator_log_file.replace(
                                "\\",
                                "/")}

                        if 'FMUName' in self._data[i]:
                            values["FMUName"] = self._data[i]['FMUName']

                        if self._modelica_tool == 'dymola':
                            # Delete command log, modelName.simulation.log and dslog.txt
                            runFil.write(
                                "Modelica.Utilities.Files.remove(\"%s.translation.log\");\n" %
                                values["modelName"])
                            runFil.write("Modelica.Utilities.Files.remove(\"dslog.txt\");\n")
                            runFil.write("clearlog();\n")

                        if self._modelica_tool == 'omc':
                            runFil.write('getErrorString();\n')

                        ########################################################################
                        # Write line for model check
                        if self._modelica_tool == 'dymola':
                            template = r"""
    rCheck = {checkCommand};
    Modelica.Utilities.Streams.print("    {{ \"file\" :  \"{mosWithPath}\",", "{statisticsLog}");
    Modelica.Utilities.Streams.print("      \"model\" : \"{modelName}\",", "{statisticsLog}");
    Modelica.Utilities.Streams.print("      \"check\" : {{", "{statisticsLog}");
    Modelica.Utilities.Streams.print("        \"command\" : \"{checkCommandString};\",", "{statisticsLog}");
    Modelica.Utilities.Streams.print("        \"result\"  : " + String(rCheck), "{statisticsLog}");
    Modelica.Utilities.Streams.print("      }},", "{statisticsLog}");
    """
                            runFil.write(template.format(**values))

                        ##########################################################################
                        # Write commands for checking translation and simulation results.
                        if self._modelica_tool == 'dymola' and self._data[i]["mustSimulate"]:
                            # Remove dslog.txt, run a simulation, rename dslog.txt, and
                            # scan this log file for errors.
                            # This is needed as RunScript returns true even if the simulation failed.
                            # We read to dslog file line by line as very long files can lead to
                            # Out of memory for strings
                            # It could due to too large matrices, infinite recursion, or uninitialized variables.
                            # You can increase the size of 'Stringbuffer' in dymola/source/matrixop.h.
                            # The stack of functions is:
                            # Modelica.Utilities.Streams.readFile
                            template = r"""
    rScript=RunScript("Resources/Scripts/Dymola/{scriptFile}");
    savelog("{modelName}.translation.log");
    if Modelica.Utilities.Files.exist("dslog.txt") then
      Modelica.Utilities.Files.move("dslog.txt", "{modelName}.dslog.log");
    end if;
    iSuc=0;
    if Modelica.Utilities.Files.exist("{modelName}.dslog.log") then
      iLin=1;
      endOfFile=false;
      while (not endOfFile) loop
        (_line, endOfFile)=Modelica.Utilities.Streams.readLine("{modelName}.dslog.log", iLin);
        iLin=iLin+1;
        iSuc=iSuc+Modelica.Utilities.Strings.count(_line, "Integration terminated successfully");
      end while;
      Modelica.Utilities.Streams.close("{modelName}.dslog.log");
    else
      Modelica.Utilities.Streams.print("{modelName}.dslog.log was not generated.", "{modelName}.log");
    end if;
    """
                            runFil.write(template.format(**values))

                            _write_translation_checks(runFil, values)

                            template = r"""
    Modelica.Utilities.Streams.print("      \"simulate\" : {{", "{statisticsLog}");
    Modelica.Utilities.Streams.print("        \"command\" : \"RunScript(\\\"Resources/Scripts/Dymola/{scriptFile}\\\");\",", "{statisticsLog}");
    Modelica.Utilities.Streams.print("        \"result\"  : " + String(iSuc > 0) + ",", "{statisticsLog}");
    """
                            runFil.write(template.format(**values))

                            _write_translation_stats(runFil, values)

                            _print_end_of_json(isLastItem,
                                               runFil,
                                               self._statistics_log)

                        ##########################################################################
                        # FMU export
                        if self._modelica_tool == 'dymola' and self._data[i]["mustExportFMU"]:
                            template = r"""
    Modelica.Utilities.Files.removeFile("{FMUName}");
    RunScript("Resources/Scripts/Dymola/{scriptFile}");
    savelog("{modelName}.translation.log");
    if Modelica.Utilities.Files.exist("dslog.txt") then
      Modelica.Utilities.Files.move("dslog.txt", "{modelName}.dslog.log");
    end if;
    iSuc=0;
    if Modelica.Utilities.Files.exist("{modelName}.dslog.log") then
      iLin=1;
      endOfFile=false;
      while (not endOfFile) loop
        (_line, endOfFile)=Modelica.Utilities.Streams.readLine("{modelName}.dslog.log", iLin);
        iLin=iLin+1;
        iSuc=iSuc+Modelica.Utilities.Strings.count(_line, "Created {FMUName}");
      end while;
      Modelica.Utilities.Streams.close("{modelName}.dslog.log");
    else
      Modelica.Utilities.Streams.print("{modelName}.dslog.log was not generated.", "{modelName}.log");
    end if;
    """
                            runFil.write(template.format(**values))

                            _write_translation_checks(runFil, values)

                            template = r"""
    Modelica.Utilities.Streams.print("      \"FMUExport\" : {{", "{statisticsLog}");
    Modelica.Utilities.Streams.print("        \"command\" :\"RunScript(\\\"Resources/Scripts/Dymola/{scriptFile}\\\");\",", "{statisticsLog}");
    Modelica.Utilities.Streams.print("        \"result\"  : " + String(iSuc > 0)  + ",", "{statisticsLog}");
    """
                            runFil.write(template.format(**values))

                            _write_translation_stats(runFil, values)

                            _print_end_of_json(isLastItem,
                                               runFil,
                                               self._statistics_log)

                        elif self._modelica_tool == 'omc':
                            template("""
    runScript("Resources/Scripts/Dymola/{scriptFile}");
    getErrorString();
    """)
                            runFil.write(template.format(**values))

                        if self._modelica_tool == 'dymola' and not (
                                self._data[i]["mustExportFMU"] or self._data[i]["mustSimulate"]):
                            print(
                                "****** {} neither requires a simulation nor an FMU export.".format(self._data[i]['ScriptFile']))

                        self._removePlotCommands(absMosFilNam)
                        nUniTes = nUniTes + 1
                        iItem = iItem + 1
<<<<<<< HEAD
                runFil.write("Modelica.Utilities.System.exit();\n")
=======
                runFil.write("exit();\n")
>>>>>>> 923b1087
                runFil.close()
            ###################################################################################
            # Case for jmodelica
            ###################################################################################
            elif self._modelica_tool == 'jmodelica':
                data = []
                for i in range(iPro, nTes, self._nPro):
                    # Copy data used for this process only
                    data.append(self._data[i])
                    nUniTes = nUniTes + 1
                self._write_jmodelica_runfile(self._temDir[iPro], data)

        print("Generated {} regression tests.\n".format(nUniTes))

    def _write_jmodelica_runfile(self, directory, data):
        """ Write the JModelica runfile for all experiments in data.

        :param directory: The name of the directory where the files will be written.
        :param data: A list with the data for the experiments.
        """
        import inspect
        import buildingspy.development.regressiontest as r
        import jinja2

        path_to_template = os.path.dirname(inspect.getfile(r))
        env = jinja2.Environment(loader=jinja2.FileSystemLoader(path_to_template))
        with open(os.path.join(directory, "run.py"), mode="w", encoding="utf-8") as fil:
            models_underscore = []
            for dat in data:
                models_underscore.append(dat['modelName'].replace(".", "_"))
            template = env.get_template("jmodelica_run_all.template")
            txt = template.render(models_underscore=sorted(models_underscore))
            fil.write(txt)

        tem_mod = env.get_template("jmodelica_run.template")

        for dat in data:
            model = dat['modelName']
            txt = tem_mod.render(model=model)
            file_name = os.path.join(directory, "{}.py".format(model.replace(".", "_")))
            with open(file_name, mode="w", encoding="utf-8") as fil:
                fil.write(txt)

    def deleteTemporaryDirectories(self, delete):
        """ Flag, if set to ``False``, then the temporary directories will not be deleted
        after the regression tests are run.

        :param delete: Flag, set to ``False`` to avoid the temporary directories to be deleted.

        Unless this method is called prior to running the regression tests with ``delete=False``,
        all temporary directories will be deleted after the regression tests.
        """
        self._deleteTemporaryDirectories = delete

    # Create the list of temporary directories that will be used to run the unit tests
    def _setTemporaryDirectories(self):
        import tempfile
        import shutil

        self._temDir = []

        # Make temporary directory, copy library into the directory and
        # write run scripts to directory
        for iPro in range(self._nPro):
            # print("Calling parallel loop for iPro={}, self._nPro={}".format(iPro, self._nPro))
            dirNam = tempfile.mkdtemp(
                prefix='tmp-' + self.getLibraryName() + '-' + str(iPro) + "-")
            self._temDir.append(dirNam)
            # Directory that contains the library as a sub directory
            libDir = self._libHome

            shutil.copytree(libDir,
                            os.path.join(dirNam, self.getLibraryName()),
                            symlinks=True,
                            ignore=shutil.ignore_patterns('.svn', '.mat', 'request.', 'status.'))
        return

    def run(self):
        """ Run all regression tests and checks the results.

        :return: 0 if no errros occurred during the regression tests,
                 otherwise a non-zero value.

        This method

        - creates temporary directories for each processors,
        - copies the directory ``CURRENT_DIRECTORY`` into these
          temporary directories,
        - creates run scripts that run all regression tests,
        - runs these regression tests,
        - collects the dymola log files from each process,
        - writes the combined log file ``dymola.log``
          to the current directory,
        - compares the results of the new simulations with
          reference results that are stored in ``Resources/ReferenceResults``,
        - writes the message `Regression tests completed successfully.`
          if no error occured,
        - returns 0 if no errors occurred, or non-zero otherwise.

        """
        import buildingspy.development.validator as v

        import multiprocessing
        import shutil
        import time
        import functools
        import json
        import glob

        # import pdb;pdb.set_trace()

        self.checkPythonModuleAvailability()

        if self.get_number_of_tests() == 0:
            self.setDataDictionary(self._rootPackage)

        # Remove all data that do not require a simulation or an FMU export.
        # Otherwise, some processes may have no simulation to run and then
        # the json output file would have an invalid syntax
        for ele in self._data[:]:
            if not (ele['mustSimulate'] or ele['mustExportFMU']):
                self._data.remove(ele)

        # Reset the number of processors to use no more processors than there are
        # examples to be run
        self.setNumberOfThreads(min(multiprocessing.cpu_count(),
                                    self.get_number_of_tests(), self._nPro))

        retVal = 0
        # Start timer
        startTime = time.time()
        # Process command line arguments

        # Check if executable is on the path
        if not self._useExistingResults:
            exe_com = self.getModelicaCommand()
            if not self.isExecutable(exe_com):
                print("Error: Did not find executable '{}'".format(exe_com))
                return 3

        # Check current working directory
        if not self.isValidLibrary(self._libHome):
            print("*** {} is not a valid Modelica library.".format(self._libHome))
            print("*** The current directory is {}".format(os.getcwd()))
            print(
                "*** Expected directory {} ".format(
                    os.path.abspath(
                        os.path.join(
                            self._libHome,
                            "Resources",
                            "Scripts"))))
            print("*** Exit with error. Did not do anything.")
            return 2

        # Initialize data structure to check results
        self._initialize_error_dict()

        # Print number of processors
        print("Using {!s} of {!s} processors to run unit tests for {!s}.".format(
            self._nPro,
            multiprocessing.cpu_count(),
            self._modelica_tool))
        # Count number of classes
        self.printNumberOfClasses()

        # Run simulations
        if not self._useExistingResults:
            self._setTemporaryDirectories()

        tem_dir = []
        libNam = self.getLibraryName()
        for di in self._temDir:
            if self._modelica_tool == "jmodelica":
                tem_dir.append(di)
            else:
                tem_dir.append(os.path.join(di, libNam))

        self._write_runscripts()
        if not self._useExistingResults:
            if self._modelica_tool == 'dymola':
                if self._showGUI:
                    cmd = [self.getModelicaCommand(), "runAll.mos"]
                else:
                    cmd = [self.getModelicaCommand(), "runAll.mos", "/nowindow"]
            elif self._modelica_tool == 'omc':
                cmd = [self.getModelicaCommand(), "runAll.mos"]
            elif self._modelica_tool == 'jmodelica':
                cmd = [self.getModelicaCommand(), "run.py"]
            if self._nPro > 1:
                po = multiprocessing.Pool(self._nPro)
                po.map(functools.partial(runSimulation,
                                         cmd=cmd),
                       [x for x in tem_dir])
            else:
                runSimulation(tem_dir[0], cmd)

            # Concatenate simulator output files into one file
            with open(self._simulator_log_file, mode="w", encoding="utf-8") as logFil:
                for d in self._temDir:
                    for temLogFilNam in glob.glob(
                        os.path.join(
                            d,
                            self.getLibraryName(),
                            '*.translation.log')):
                        if os.path.exists(temLogFilNam):
                            with open(temLogFilNam, mode="r", encoding="utf-8-sig") as fil:
                                data = fil.read()
                            logFil.write(data)
                        else:
                            self._reporter.writeError(
                                "Log file '" + temLogFilNam + "' does not exist.\n")
                            retVal = 1

            # Concatenate simulator statistics into one file
            if self._modelica_tool == 'dymola' or self._modelica_tool == 'omc':
                with open(self._statistics_log, mode="w", encoding="utf-8") as logFil:
                    stat = list()
                    for d in self._temDir:
                        temLogFilNam = os.path.join(d, self.getLibraryName(), self._statistics_log)
                        if os.path.exists(temLogFilNam):
                            with open(temLogFilNam.replace('Temp\tmp', 'Temp\\tmp'), mode="r", encoding="utf-8-sig") as temSta:
                                try:
                                    cas = json.load(temSta)["testCase"]
                                    # Iterate over all test cases of this output file
                                    for ele in cas:
                                        stat.append(ele)
                                except ValueError as e:
                                    self._reporter.writeError(
                                        "Decoding '%s' failed: %s" % (temLogFilNam, e))
                                    raise
                        else:
                            self._reporter.writeError(
                                "Log file '" + temLogFilNam + "' does not exist.\n")
                            retVal = 1
                    # Dump an array of testCase objects
                    # dump to a string first using json.dumps instead of json.dump
                    json_string = json.dumps({"testCase": stat},
                                             ensure_ascii=False,
                                             indent=4,
                                             separators=(',', ': '),
                                             sort_keys=True)
                    logFil.write(json_string)

        # check logfile if omc
        if self._modelica_tool == 'omc':
            self._analyseOMStats(filename=self._simulator_log_file,
                                 nModels=self.get_number_of_tests())

        # Check reference results
        if self._batch:
            ans = "N"
        else:
            ans = "-"

        if self._modelica_tool == 'dymola':
            retVal = self._check_fmu_statistics(ans)
            if retVal != 0:
                retVal = 4

        if self._modelica_tool == 'dymola':
            r = self._checkReferencePoints(ans)
            if r != 0:
                retVal = 4

        if self._modelica_tool == 'jmodelica':
            if retVal == 0:
                retVal = self._check_jmodelica_runs()
            else:
                self._check_jmodelica_runs()

        # Delete temporary directories
        if self._deleteTemporaryDirectories:
            for d in self._temDir:
                shutil.rmtree(d)

        # Check for errors
        if self._modelica_tool == 'dymola':
            if retVal == 0:
                retVal = self._checkSimulationError(self._simulator_log_file)
            else:
                self._checkSimulationError(self._simulator_log_file)

        # Print list of files that may be excluded from unit tests
        if len(self._exclude_tests) > 0:
            print("*** Warning: The following files may be excluded from the regression tests:\n")
            for fil in self._exclude_tests:
                print("            {}".format(fil))

        # Print time
        elapsedTime = time.time() - startTime
        print("Execution time = {:.3f} s".format(elapsedTime))

        # Delete statistics file
        if self._modelica_tool == 'dymola':
            os.remove(self._statistics_log)

        return retVal

    def _get_test_models(self, folder=None, packages=None):
        """
        Return a list with the full path of test models that were found in ``packages``.

        :param folder: The path to the library to be searched.
        :param packages: The names of packages containing test models, such as ``Examples`` and ``Tests``
        :return: A list with the full paths to the ``.mo`` files of the found models.
        """
        if folder is None:
            folder = self._temDir[0]

        res = []
        for root, __, paths in os.walk(folder):
            # check if this root has to be analysed
            if packages is None:
                checkroot = True
            elif os.path.split(root)[-1] in packages:
                checkroot = True
            else:
                checkroot = False
            if checkroot:
                # take the path if it's a model
                for path in paths:
                    if path.endswith('.mo') and not path.endswith('package.mo'):
                        res.append(os.path.join(root, path))
        return res

    def _model_from_mo(self, mo_file):
        """Return the model name from a .mo file"""
        # split the path of the mo_file
        splt = mo_file.split(os.sep)
        # find the root of the library name
        root = splt.index(self.getLibraryName())
        # recompose but with '.' instead of path separators
        model = '.'.join(splt[root:])
        # remove the '.mo' at the end
        return model[:-3]

    def test_JModelica(self, cmpl=True, load=False, simulate=False,
                       packages=['Examples'], number=-1):
        """
        Test the library compliance with JModelica.org.

        *This is deprecated. Use `run()` instead with jmodelica as a tool.*

        This is the high-level method to test a complete library, even if there
        are no specific ``.mos`` files in the library for regression testing.

        This method sets self._nPro to 1 as it only works on a single core.
        It also executes self.setTemporaryDirectories()

        :param cpml: Set to ``True`` for the model to be compiled.
        :param load: Set to ``True`` to load the model from the FMU.
        :param simulate: Set to ``True`` to cause the model to be simulated.
        :param packages: Set to an array whose elements are the packages
                         that contain the test models of the library.
        :param number: Number of models to test. Set to ``-1`` to test
                       all models.

        Usage:

          1. Open a JModelica environment
             (ipython or pylab with JModelica environment variables set).
          2. cd to the root folder of the library
          3. type the following commands:

             >>> t = Tester() # doctest: +SKIP
             >>> t.testJmodelica(...) # doctest: +SKIP

        """

        from pymodelica import compile_fmu
        from pyfmi import load_fmu
        import shutil
        import sys

        from io import StringIO

        if number < 0:
            number = 1e15
        old_stdout = sys.stdout

        self.setNumberOfThreads(1)
        self._setTemporaryDirectories()

        tempdir = self._temDir[0]

        # return a list with pathnames of the .mo files to be tested
        tests = self._get_test_models(packages=['Examples'])
        compiler_options = {'extra_lib_dirs': [tempdir]}

        # statistics
        stats = {}
        for mo_file in tests:
            if len(stats) >= number:
                break
            # we keep all results for this model in a dictionary
            stats[mo_file] = {}
            model = self._model_from_mo(mo_file)
            if cmpl:
                sys.stdout = mystdout = StringIO()
                try:
                    fmu = compile_fmu(model,
                                      mo_file,
                                      compiler_options=compiler_options,
                                      compile_to=tempdir)
                except Exception as e:
                    stats[mo_file]['compilation_ok'] = False
                    stats[mo_file]['compilation_log'] = mystdout.getvalue()
                    stats[mo_file]['compilation_err'] = str(e)
                else:
                    stats[mo_file]['compilation_ok'] = True
                    stats[mo_file]['compilation_log'] = mystdout.getvalue()

                sys.stdout = old_stdout
                mystdout.close()
            else:
                # cmpl = False
                stats[mo_file]['compilation_ok'] = False
                stats[mo_file]['compilation_log'] = 'Not attempted'

            if load and stats[mo_file]['compilation_ok']:
                sys.stdout = mystdout = StringIO()
                try:
                    loaded_fmu = load_fmu(fmu)
                except Exception as e:
                    stats[mo_file]['load_ok'] = False
                    stats[mo_file]['load_log'] = mystdout.getvalue()
                    stats[mo_file]['load_err'] = str(e)
                else:
                    stats[mo_file]['load_ok'] = True
                    stats[mo_file]['load_log'] = mystdout.getvalue()
                    if simulate:
                        try:
                            loaded_fmu.simulate()
                        except Exception as e:
                            stats[mo_file]['sim_ok'] = False
                            stats[mo_file]['sim_log'] = mystdout.getvalue()
                            stats[mo_file]['sim_err'] = str(e)
                        else:
                            stats[mo_file]['sim_ok'] = True
                            stats[mo_file]['sim_log'] = mystdout.getvalue()

                    else:
                        stats[mo_file]['sim_ok'] = False
                        stats[mo_file]['sim_log'] = 'Not attempted'

                sys.stdout = old_stdout
                mystdout.close()
            else:
                # no loading attempted
                stats[mo_file]['load_ok'] = False
                stats[mo_file]['load_log'] = 'Not attempted'
                stats[mo_file]['sim_ok'] = False
                stats[mo_file]['sim_log'] = 'Not attempted'

        # Delete temporary directories
        if self._deleteTemporaryDirectories:
            for d in self._temDir:
                shutil.rmtree(d)

        self._jmstats = stats
        self._analyseJMStats(load=load, simulate=simulate)

    def _analyseJMStats(self, load=False, simulate=False):
        """
        Analyse the statistics dictionary resulting from
        a _test_Jmodelica() call.

        :param load: Set to ``True`` to load the model from the FMU.
        :param simulate: Set to ``True`` to cause the model to be simulated.
        """

        def count_cmpl(x):
            return [True for _, v in list(x.items()) if v['compilation_ok']]

        def list_failed_cmpl(x):
            return [k for k, v in list(x.items()) if not v['compilation_ok']]

        def count_load(x):
            return [True for _, v in list(x.items()) if v['load_ok']]

        def list_failed_load(x): return [k for k, v in list(x.items()) if not v['load_ok']]

        def count_sim(x):
            return [True for _, v in list(x.items()) if v['sim_ok']]

        def list_failed_sim(x):
            return [k for k, v in list(x.items()) if not v['sim_ok']]

        nbr_tot = len(self._jmstats)
        nbr_cmpl = len(count_cmpl(self._jmstats))
        nbr_load = len(count_load(self._jmstats))
        nbr_sim = len(count_sim(self._jmstats))

        print('\n')
        print(70 * '#')
        print("Tested {} models:\n  * {} compiled \
successfully (={:.1%})"
              .format(nbr_tot,
                      nbr_cmpl, float(nbr_cmpl) / float(nbr_tot)))
        if load:
            print("  * {} loaded successfully (={:.1%})".format(nbr_load, float(nbr_load) / float(nbr_tot)))

        if simulate:
            print("  * {} simulated successfully (={:.1%})".format(nbr_sim, float(nbr_sim) / float(nbr_tot)))

        print("\nFailed compilation for the following models:")
        for p in list_failed_cmpl(self._jmstats):
            print("  * {}".format(p.split(os.sep)[-1].split('.mo')[0]))

        if load:
            print("\nFailed loading for the following models:")
            for p in list_failed_load(self._jmstats):
                print("  * {}".format(p.split(os.sep)[-1].split('.mo')[0]))

        if simulate:
            print("\nFailed simulation for the following models:")
            for p in list_failed_sim(self._jmstats):
                print("  * {}".format(p.split(os.sep)[-1].split('.mo')[0]))

        print("\nMore detailed information is stored in self._jmstats")
        print(70 * '#')

    def _writeOMRunScript(self, worDir, models, cmpl, simulate):
        """
        Write an OpenModelica run script to test model compliance

        :param: wordir: path to working directory
        :param: models is a list of model names, typically obtained from
        :func:`~buildingspy.regressiontest.Tester._get_test_models`
        :param: cmpl, simulate: booleans specifying if the models have to be
        compiled and simulated respectively.

        """

        mosfilename = os.path.join(worDir, 'OMTests.mos')

        with open(mosfilename, mode="w", encoding="utf-8") as mosfile:
            # preamble
            mosfile.write(
                "//Automatically generated script for testing model compliance with OpenModelica.\n")
            mosfile.write("loadModel(Modelica, {\"3.2\"});\n")
            mosfile.write("getErrorString();\n")
            mosfile.write("loadModel({});\n\n".format(self.getLibraryName()))

            # one line per model
            comp = ['checkModel(' + m + '); getErrorString();\n' for m in models]
            sim = ['simulate(' + m + '); getErrorString();\n' for m in models]

            for c, s in zip(comp, sim):
                if cmpl:
                    mosfile.write(c)
                if simulate:
                    mosfile.write(s)

        self._reporter.writeOutput('OpenModelica script {} created'.format(mosfilename))
        return mosfilename

    def test_OpenModelica(self, cmpl=True, simulate=False,
                          packages=['Examples'], number=-1):
        """
        Test the library compliance with OpenModelica.

        This is the high-level method to test a complete library, even if there
        are no specific ``.mos`` files in the library for regression testing.

        This method sets self._nPro to 1 as it only works on a single core. It also
        executes self.setTemporaryDirectories()

        :param cpml: Set to ``True`` for the model to be compiled.
        :param simulate: Set to ``True`` to cause the model to be simulated (from 0 to 1s).
        :param packages: Set to a list whose elements are the packages that contain the test models of the
          library
        :param number: Number of models to test. Set to ``-1`` to test all models.

        Usage:

          1. In a python console or script, cd to the root folder of the library

             >>> t = Tester()
             >>> t.test_OpenModelica() # doctest: +ELLIPSIS, +REPORT_NDIFF
             OpenModelica script ...OMTests.mos created
             Logfile created: ...OMTests.log
             Starting analysis of logfile
             <BLANKLINE>
             <BLANKLINE>
             ######################################################################
             Tested 4 models:
               * 0 compiled successfully (=0.0%)
             <BLANKLINE>
             Successfully checked models:
             Failed model checks:
               * BuildingsPy.buildingspy.tests.MyModelicaLibrary.Examples.BooleanParameters
               * BuildingsPy.buildingspy.tests.MyModelicaLibrary.Examples.Constants
               * BuildingsPy.buildingspy.tests.MyModelicaLibrary.Examples.MyStep
               * BuildingsPy.buildingspy.tests.MyModelicaLibrary.Examples.ParameterEvaluation
             <BLANKLINE>
             More detailed information is stored in self._omstats
             ######################################################################


        """
        import shutil
        import subprocess
        # fixme: Why is there a number as an argument?
        # Isn't it sufficient to select the package to be tested?
        if number < 0:
            number = int(1e15)

        self.setNumberOfThreads(1)
        self._setTemporaryDirectories()

        worDir = self._temDir[0]

        # return a list with pathnames of the .mo files to be tested

        tests = self._get_test_models(packages=packages)
        if len(tests) == 0:
            raise RuntimeError("Did not find any examples to test.")
        self._ommodels = sorted([self._model_from_mo(mo_file) for mo_file in tests[:number]])

        mosfile = self._writeOMRunScript(worDir=worDir, models=self._ommodels,
                                         cmpl=cmpl, simulate=simulate)

        env = os.environ.copy()  # will be passed to the subprocess.Popen call

        # Check whether OPENMODELICALIBRARY is set.
        # If it is not set, try to use /usr/lib/omlibrary if it exists.
        # if it does not exist, stop with an error.
        if 'OPENMODELICALIBRARY' in env:
            # append worDir
            env['OPENMODELICALIBRARY'] += os.pathsep + worDir
        else:
            if os.path.exists('/usr/lib/omlibrary'):
                env['OPENMODELICALIBRARY'] = worDir + ':/usr/lib/omlibrary'
            else:
                raise OSError(
                    "Environment flag 'OPENMODELICALIBRARY' must be set, or '/usr/lib/omlibrary' must be present.")

        # get the executable for omc, depending on platform
        if sys.platform == 'win32':
            try:
                omc = os.path.join(env['OPENMODELICAHOME'], 'bin', 'omc')
            except KeyError:
                raise OSError("Environment flag 'OPENMODELICAHOME' must be set")
        else:
            # we suppose the omc executable is known
            omc = 'omc'

        try:
            logFilNam = mosfile.replace('.mos', '.log')
            with open(logFilNam, mode="w", encoding="utf-8") as logFil:
                retcode = subprocess.Popen(args=[omc, '+d=initialization', mosfile],
                                           stdout=logFil,
                                           stderr=logFil,
                                           shell=False,
                                           env=env,
                                           cwd=worDir).wait()

            if retcode != 0:
                print("Child was terminated by signal {}".format(retcode))
                return retcode

        except OSError as e:
            raise OSError("Execution of omc +d=initialization " + mosfile + " failed.\n" +
                          "Working directory is '" + worDir + "'.")
        else:
            # process the log file
            print("Logfile created: {}".format(logFilNam))
            print("Starting analysis of logfile")
            with open(logFilNam, mode="r", encoding="utf-8-sig") as f:
                self._omstats = f.readlines()
            self._analyseOMStats(lines=self._omstats, models=self._ommodels, simulate=simulate)

            # Delete temporary directories
            if self._deleteTemporaryDirectories:
                for d in self._temDir:
                    shutil.rmtree(d)

    def _analyseOMStats(self, lines=None, models=None, simulate=False):
        """
        Analyse the log file of the OM compatibility test.

        :param lines: lines of the log file.
        :param nModels: number of models that were tested.
        :param simulate: True if simulation was tested

        A list of models is passed to this function because it is easier to
        get an overview of the FAILED models based on a list of all tested
        models.
        """

        if lines is None:
            lines = self._omstats
        if models is None:
            models = self._ommodels

        check_ok, sim_ok = 0, 0
        check_nok, sim_nok = 0, 0
        models_check_ok, models_check_nok, models_sim_ok, models_sim_nok = [], [], [], []

        for line in lines:
            if line.find('resultFile = "') > 0:
                if line.find('""') > 0:
                    sim_nok += 1
                else:
                    sim_ok += 1
                    # Seems like OpenModelica always uses '/' as file separator
                    models_sim_ok.append(line.split('/')[-1].split('_res.mat')[0])
            elif line.find('Check of ') > 0:
                if line.find(' completed successfully.') > 0:
                    check_ok += 1
                    models_check_ok.append(line.split('Check of')
                                           [-1].split('completed successfully')[0].strip())
                else:
                    # we never get in this clause
                    pass

        # get the total number of tested models
        check_nok = len(models) - check_ok
        sim_nok = len(models) - sim_ok

        # get failed models
        models_check_nok = models[:]
        for m in models_check_ok:
            models_check_nok.remove(m)

        if simulate:
            models_sim_nok = models[:]
            for m in models_sim_ok:
                models_sim_nok.remove(m)

        print('\n')
        print(70 * '#')
        print("Tested {} models:\n  * {} compiled successfully (={:.1%})"
              .format(check_ok + check_nok,
                      check_ok, float(check_ok) / float(check_ok + check_nok)))
        if simulate:
            print("  * {} simulated successfully (={:.1%})".format(sim_ok,
                                                                   float(sim_ok) / float(sim_ok + sim_nok)))

        print("\nSuccessfully checked models:")
        for m in models_check_ok:
            print("  * {}".format(m))
        print("Failed model checks:")
        for m in models_check_nok:
            print("  * {}".format(m))

        if simulate:
            print("\nSuccessfully simulated models:")
            for m in models_sim_ok:
                print("  * {}".format(m))
            print("Failed model simulations:")
            for m in models_sim_nok:
                print("  * {}".format(m))

        print("\nMore detailed information is stored in self._omstats")
        print(70 * '#')<|MERGE_RESOLUTION|>--- conflicted
+++ resolved
@@ -957,7 +957,7 @@
                         dat['time']=timeGrid
                     if (self._isParameter(val)):
                         import numpy as np
-                        dat[var]=np.ones(len(timeGrid))*val[0]   
+                        dat[var]=np.ones(len(timeGrid))*val[0]
                     else:
                         dat[var] = val
 
@@ -1045,8 +1045,8 @@
             # whereas others only contain the first and last time stamp.
             # Hence, we make sure to have the right time grid before we
             # call the interpolation.
-            
-            # Added by TSN for JModelica which requires dense outputs           
+
+            # Added by TSN for JModelica which requires dense outputs
             from scipy.interpolate import interp1d
             if(len(yNew) < len(yOld)):
                 #f2 = interp1d(t1,y1,bounds_error=False)
@@ -1056,7 +1056,7 @@
                 yOld = interp1d(tOld,yOld)(tNew)
                 tOld = tNew
             yInt = yNew
-            
+
 #             tGriOld = getTimeGrid(tOld, len(yNew))
 #             tGriNew = getTimeGrid(tNew, min(len(yNew), self._nPoi))
 #             try:
@@ -1079,13 +1079,8 @@
         # implementation of the heatPort. Hence, we test for this special case, and
         # store the parameter as if it were a variable so that the reference result are not
         # going to be changed.
-<<<<<<< HEAD
-        if (varNam.endswith("heatPort.T") or varNam.endswith("heatPort.Q_flow")) and (len(yInt) == 2) \
-        and len(yOld) != len(yInt):
-=======
         if (varNam.endswith("heatPort.T") or varNam.endswith("heatPort.Q_flow")) and (
                 len(yInt) == 2) and len(yOld) != len(yInt):
->>>>>>> 923b1087
             yInt = np.ones(len(yOld)) * yInt[0]
 
 #         # Compute error for the variable with name varNam
@@ -1787,7 +1782,7 @@
                     # Reset answer, unless it is set to Y or N
                     if not (ans == "Y" or ans == "N"):
                         ans = "-"
-                    
+
                     # TSN changes this to be true so reference results are always overwritten
                     updateReferenceData = True
                     # check if reference results already exists in library
@@ -2074,13 +2069,10 @@
                 if self._modelica_tool == 'dymola':
                     # Disable parallel computing as this can give slightly different results.
                     runFil.write('Advanced.ParallelizeCode = false;\n')
-<<<<<<< HEAD
-=======
                     # Default values for options that can give slightly different results.
                     runFil.write('Evaluate=false;\n')
                     runFil.write('Advanced.CompileWith64=2;\n')
                     runFil.write('Advanced.EfficientMinorEvents=false;\n')
->>>>>>> 923b1087
                     # Set the pedantic Modelica mode
                     if self._pedanticModelica:
                         runFil.write('Advanced.PedanticModelica = true;\n')
@@ -2285,11 +2277,7 @@
                         self._removePlotCommands(absMosFilNam)
                         nUniTes = nUniTes + 1
                         iItem = iItem + 1
-<<<<<<< HEAD
-                runFil.write("Modelica.Utilities.System.exit();\n")
-=======
                 runFil.write("exit();\n")
->>>>>>> 923b1087
                 runFil.close()
             ###################################################################################
             # Case for jmodelica
