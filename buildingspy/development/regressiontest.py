#!/usr/bin/env python
# -*- coding: utf-8 -*-
#######################################################
# Script that runs all regression tests.
#
#
# MWetter@lbl.gov                            2011-02-23
#######################################################
#
from __future__ import absolute_import
from __future__ import division
from __future__ import print_function
from __future__ import unicode_literals
from future import standard_library
standard_library.install_aliases()
# Python standard library imports.
from builtins import *
from collections import defaultdict
from contextlib import contextmanager
from io import open
import difflib
import fnmatch
import functools
import glob
import io
import json
import multiprocessing
import numbers
import os
import re
import shutil
import subprocess
import sys
import tempfile
import time
import webbrowser
# Third-party module or package imports.
import matplotlib.pyplot as plt
import numpy as np
import simplejson
# Code repository sub-package imports.
from buildingspy.funnel.bin import pyfunnel
from buildingspy.development import error_dictionary_jmodelica
from buildingspy.development import error_dictionary_dymola
from buildingspy.io.outputfile import Reader
from buildingspy.io.postprocess import Plotter
import buildingspy.io.outputfile as of
import buildingspy.io.reporter as rep


def runSimulation(worDir, cmd):
    """ Run the simulation.

    :param worDir: The working directory.
    :param cmd: An array which is passed to the `args` argument of
                :mod:`subprocess.Popen`

    .. note:: This method is outside the class definition to
              allow parallel computing.
    """
    # JModelica requires the working directory to be part of MODELICAPATH
    if 'MODELICAPATH' in os.environ:
        os.environ['MODELICAPATH'] = "{}:{}".format(os.environ['MODELICAPATH'], worDir)
    else:
        os.environ['MODELICAPATH'] = worDir

    logFilNam = os.path.join(worDir, 'stdout.log')
#
    with open(logFilNam, mode="w", encoding="utf-8") as logFil:
        # Here we add worDir to cmd[1], see https://github.com/lbl-srg/BuildingsPy/issues/303
        pro = subprocess.Popen(args=[cmd[0], worDir + "/" + cmd[1]] + cmd[2:],
                               stdout=logFil,
                               stderr=logFil,
                               shell=False,
                               cwd=worDir)
        try:
            retcode = pro.wait()
            if retcode != 0:
                print("*** Execution of command '{}' failed".format(cmd))
                print("*** Working directory is {}".format(worDir))
                print("*** Files in directory {} are\n".format(worDir))
                for fil in os.listdir(worDir):
                    print("     {}".format(fil))
                print("*** The command returned the following output: \n")
                if os.path.isfile(logFilNam):
                    with open(logFilNam, 'r') as f:
                        print(f.read())
                else:
                    print("The file {} does not exist.\n".format(logFilNam))
                print("*** end of command output\n")

                print("Child was terminated by signal {}".format(retcode))
                return retcode
            else:
                return 0
        except OSError as e:
            sys.stderr.write("Execution of '" + " ".join(map(str, cmd)) + " failed.\n" +
                             "Working directory is '" + worDir + "'.")
            raise(e)
        except KeyboardInterrupt as e:
            pro.kill()
            sys.stderr.write("Users stopped simulation in %s.\n" % worDir)


@contextmanager
def _stdout_redirector(stream):
    """ Redirects sys.stdout to stream."""
    old_stdout = sys.stdout
    sys.stdout = stream
    try:
        yield
    finally:
        sys.stdout = old_stdout


class Tester(object):
    """ Class that runs all regression tests using Dymola.

    Initiate with the following optional arguments:

    :param check_html: bool (default=True). Specify whether to load tidylib and
        perform validation of html documentation
    :param tool: {``dymola``, ``omc``, ``jmodelica``}.  Default is ``dymola``, specifies the
        tool to use for running the regression test with :func:`~buildingspy.development.Tester.run`.
    :param cleanup: bool (default=True).  Specify whether to delete temporary directories.
    :param comp_tool: string (default='funnel'). Specify the comparison tool ('funnel' or 'legacy').
    :param tol: float or dict (default=1E-3). Comparison tolerance: if a float is provided, it is
        considered as an absolute tolerance along y axis (and x axis if comp_tool='funnel'). If a dict
        is provided, keys must be ('ax', 'ay') for absolute tolerance or ('rx', 'ry') for relative tolerance.
    :param skip_verification: boolean (default ``False``).
       If ``True``, unit test results are not verified against reference points.

    This class can be used to run all regression tests.

    *Regression testing using Dymola*

    For Dymola, this module searches the directory
    ``CURRENT_DIRECTORY/Resources/Scripts/Dymola`` for
    all ``*.mos`` files that contain the string ``simulate``,
    where ``CURRENT_DIRECTORY`` is the name of the directory in which the Python
    script is started, as returned by the function :func:`getLibraryName`.
    All these files will be executed as part of the regression tests.
    Any variables or parameters that are plotted by these ``*.mos`` files
    will be compared to previous results that are stored in
    ``CURRENT_DIRECTORY/Resources/ReferenceResults/Dymola``.
    If no reference results exist, then they will be created.
    Otherwise, the accuracy of the new results is compared to the
    reference results. If they differ by more than a prescibed
    tolerance, a plot such as the one below is shown.

    .. figure:: img/unitTestPlot.png
       :width: 560 px

       Plot that compares the new results (solid line) of the regression test with the old results (dotted line).
       The blue line indicates the time where the largest error occurs.

    In this plot, the vertical line indicates the time where the biggest error
    occurs.
    The user is then asked to accept or reject the new results.

    For Dymola, the regression tests also store and compare the following statistics
    for the initialization problem and the time domain simulation:

     #. The number and the size of the linear system of equations,
     #. the number and the size of the nonlinear system of equations, and
     #. the number of the numerical Jacobians.

    To run the regression tests, type

       >>> import os
       >>> import buildingspy.development.regressiontest as r
       >>> rt = r.Tester(tool="dymola")
       >>> myMoLib = os.path.join("buildingspy", "tests", "MyModelicaLibrary")
       >>> rt.setLibraryRoot(myMoLib)
       >>> rt.run() # doctest: +ELLIPSIS
       No package specified or no unit test found for the specified package. All unit tests of the root package will be run.
       Using ... of ... processors to run unit tests for dymola.
       Number of models   : ...
                 blocks   : 0
                 functions: 0
       Generated ... regression tests.
       <BLANKLINE>
       Comparison files output by funnel are stored in the directory 'funnel_comp' of size ... MB.
       Run 'report' method of class 'Tester' to access a summary of the comparison results.
       <BLANKLINE>
       Script that runs unit tests had 0 warnings and 0 errors.
       <BLANKLINE>
       See 'simulator-....log' for details.
       Unit tests completed successfully.
       <BLANKLINE>
       Execution time = ...

    To run regression tests only for a single package, call :func:`setSinglePackage`
    prior to :func:`run`.

    *Regression testing using JModelica*

    For JModelica, the selection of test cases is done the same
    way as for Dymola. However, the solver tolerance is obtained
    from the `.mo` file by reading the annotation
    `Tolerance="value"`.

    For JModelica, a JSON file stored as
    ``Resources/Scripts/BuildingsPy/conf.json`` can be used
    to further configure tests. The file has the syntax

    .. code-block:: javascript

       [
         {
           "jmodelica": {
             "ncp": 500,
             "rtol": 1E-6,
             "solver": "CVode",
             "simulate": True,
             "translate": True,
             "time_out": 600
           },
           "model_name": "Buildings.Fluid.Examples.FlowSystem.Simplified2"
         }
       ]

    Any JSON elements are optional, and the entries shown above
    are the default values, except for the relative tolerance `rtol`
    which is read from the `.mo` file. However, with `rtol`, this
    value can be overwritten.
    Note that this syntax is still experimental and may be changed.
    """

    def __init__(
        self,
        check_html=True,
        tool="dymola",
        cleanup=True,
        comp_tool='funnel',
        tol=1E-3,
        skip_verification=False,
    ):
        """ Constructor."""
        if tool == 'jmodelica':
            e = error_dictionary_jmodelica
        else:
            e = error_dictionary_dymola
        # --------------------------
        # Class variables
        self._checkHtml = check_html
        # Set the default directory for the library.
        # We are not calling setLibraryRoot because the
        # function checks for the argument to be a valid
        # library directory. This is also checked in run(),
        # hence for the default value in this constructor,
        # we do not verify whether the directory contains
        # a valid library.
        self._libHome = os.path.abspath(".")
        self._rootPackage = os.path.join(self._libHome, 'Resources', 'Scripts', 'Dymola')

        # Set the tool
        if tool in ['dymola', 'omc', 'jmodelica']:
            self._modelica_tool = tool
        else:
            raise ValueError(
                "Value of 'tool' of constructor 'Tester' must be 'dymola', 'omc' or 'jmodelica'. Received '{}'.".format(tool))
        # File to which the console output of the simulator is written
        self._simulator_log_file = "simulator-{}.log".format(tool)
        #  File to which the console output of the simulator of failed simulations is written
        self._failed_simulator_log_file = "failed-simulator-{}.log".format(tool)
        # File to which statistics is written to
        self._statistics_log = "statistics.json"
        self._nPro = multiprocessing.cpu_count()
        self._batch = False
        self._pedanticModelica = False

        # List of scripts that should be excluded from the regression tests
        # self._exclude_tests=['Resources/Scripts/Dymola/Airflow/Multizone/Examples/OneOpenDoor.mos']
        self._exclude_tests = []

        # Number of data points that are used
        self._nPoi = 101

        # List of temporary directories that are used to run the simulations.
        self._temDir = []

        # Flag to delete temporary directories.
        self._deleteTemporaryDirectories = cleanup

        # Flag to use existing results instead of running a simulation.
        self._useExistingResults = False

        # Flag to compare results against reference points for JModelica.
        self._skip_verification = skip_verification
        #self._skip_verification = True

        # Comparison tool.
        self._comp_tool = comp_tool

        # Absolute (a) or relative (r) tolerance in x and y: scalar or dict.
        self._tol = {}
        if isinstance(
                tol, numbers.Real):  # if scalar, considered as absolute tolerance value for x an y
            self._tol['ax'] = tol
            self._tol['ay'] = tol
        elif isinstance(tol, dict):
            self._tol = tol
        else:
            raise TypeError('Parameter tol must be a number or a dict.')
        for k in ['ax', 'ay', 'rx', 'ry']:  # fill with None if undefined
            try:
                self._tol[k]
            except KeyError:
                self._tol[k] = None
        if self._comp_tool == 'legacy' and self._tol['ay'] is None:
            raise ValueError(
                'Using legacy comparison tool: absolute tolerance along y axis must be specified.')

        # Data structures for storing comparison data.
        self._comp_info = []
        self._comp_log_file = "comparison-{}.log".format(tool)
        self._comp_dir = "funnel_comp"

        # (Delete and) Create directory for storing funnel data.
        # Done by run method to allow for runing report method without having to rerun simulations.

        # Path of templates for HTML report and plot.
        self._REPORT_TEMPLATE = os.path.join(
            os.path.dirname(__file__), os.path.pardir, 'templates', 'datatable.html')
        self._PLOT_TEMPLATE = os.path.join(
            os.path.dirname(__file__), os.path.pardir, 'templates', 'plot.html')

        # Write result dictionary that is used by OpenModelica's regression testing
#        self.writeOpenModelicaResultDictionary()
        '''
        List of dicts, each dict with all meta-information about a single model to be tested.
        keys equal to the ``*.mos`` file name, and values
                 containing a dictionary with keys ``matFil`` and ``y``.

                 The values of ``y`` are a list of the
                 form `[[a.x, a.y], [b.x, b.y1, b.y2]]` if the
                 mos file plots `a.x` versus `a.y` and `b.x` versus `(b.y1, b.y2)`.
        '''
        self._data = []
        self._reporter = rep.Reporter(os.path.join(os.getcwd(), "unitTests-{}.log".format(tool)))

        # packages set by test single packages flag
        self._packages = []

        # By default, include export of FMUs.
        self._include_fmu_test = True

        # Variable that contains the figure size in inches.
        # This variable is set after the first plot has been rendered.
        # If a user resizes the plot, then the next plot will be displayed with
        # the same size.
        self._figSize = None

        # Dictionary with error messages, error counter and messages written to the user
        self._error_dict = e.ErrorDictionary()

        # By default, do not show the GUI of the simulator
        self._showGUI = False

    def report(self, timeout=600, browser=None, autoraise=True, comp_file=None):
        """Builds and displays HTML report.

        Serves until timeout (s) or KeyboardInterrupt.
        """
        if self._comp_tool != 'funnel':
            raise ValueError('Report is only available with comp_tool="funnel".')

        report_file = 'report.html'
        plot_file = os.path.join(self._comp_dir, 'plot.html')

        with open(self._REPORT_TEMPLATE, 'r') as f:
            template = f.read()
        content = re.sub(r'\$SIMULATOR_LOG', self._comp_log_file, template)
        content = re.sub(r'\$COMP_DIR', self._comp_dir, content)
        server = pyfunnel.MyHTTPServer(
            ('',
             0),
            pyfunnel.CORSRequestHandler,
            str_html=content,
            url_html='funnel',
            browse_dir=os.getcwd())

        # Pre-build HTML plot file.
        with open(self._PLOT_TEMPLATE, 'r') as f:
            template = f.read()
        content = re.sub(r'\$SERVER_PORT', str(server.server_port), template)
        with open(plot_file, 'w') as f:
            f.write(content)

        server.browse(browser=browser, timeout=60 * 15)

    def get_unit_test_log_file(self):
        """ Return the name of the log file of the unit tests, such as ``unitTests-jmodelica.log`` or ``unitTests-dymola.log``.
        """
        return "unitTests-{}.log".format(self._modelica_tool)

    def _initialize_error_dict(self):
        """ Initialize the error dictionary.

        """
        if self._modelica_tool == 'jmodelica':
            import buildingspy.development.error_dictionary_jmodelica as e
        else:
            import buildingspy.development.error_dictionary_dymola as e

        self._error_dict = e.ErrorDictionary()

    def setLibraryRoot(self, rootDir):
        """ Set the root directory of the library.

        :param rootDir: The top-most directory of the library.

        The root directory is the directory that contains the ``Resources`` folder
        and the top-level ``package.mo`` file.

        Usage: Type
           >>> import os
           >>> import buildingspy.development.regressiontest as r
           >>> rt = r.Tester()
           >>> myMoLib = os.path.join("buildingspy", "tests", "MyModelicaLibrary")
           >>> rt.setLibraryRoot(myMoLib)
        """
        self._libHome = os.path.abspath(rootDir)
        self._rootPackage = os.path.join(self._libHome, 'Resources', 'Scripts', 'Dymola')
        self.isValidLibrary(self._libHome)

    def useExistingResults(self, dirs):
        """ This function allows to use existing results, as opposed to running a simulation.

        :param dirs: A non-empty list of directories that contain existing results.

        This method can be used for testing and debugging. If called, then no simulation is
        run.
        If the directories
        ``['/tmp/tmp-Buildings-0-zABC44', '/tmp/tmp-Buildings-0-zQNS41']``
        contain previous results, then this method can be used as

        >>> import buildingspy.development.regressiontest as r
        >>> l=['/tmp/tmp-Buildings-0-zABC44', '/tmp/tmp-Buildings-0-zQNS41']
        >>> rt = r.Tester()
        >>> rt.useExistingResults(l)
        >>> rt.run() # doctest: +SKIP

        """
        if len(dirs) == 0:
            raise ValueError(
                "Argument 'dirs' of function 'useExistingResults(dirs)' must have at least one element.")

        self.setNumberOfThreads(len(dirs))
        self._temDir = dirs
        self.deleteTemporaryDirectories(False)
        self._useExistingResults = True

    def setNumberOfThreads(self, number):
        """ Set the number of parallel threads that are used to run the regression tests.

        :param number: The number of parallel threads that are used to run the regression tests.

        By default, the number of parallel threads are set to be equal to the number of
        processors of the computer.
        """
        self._nPro = number

    def showGUI(self, show=True):
        """ Call this function to show the GUI of the simulator.

        By default, the simulator runs without GUI
        """
        self._showGUI = show
        return

    def batchMode(self, batchMode):
        """ Set the batch mode flag.

        :param batchMode: Set to ``True`` to run without interactive prompts
                          and without plot windows.

        By default, the regression tests require the user to respond if results differ from previous simulations.
        This method can be used to run the script in batch mode, suppressing all prompts that require
        the user to enter a response. If run in batch mode, no new results will be stored.
        To run the regression tests in batch mode, enter

        >>> import os
        >>> import buildingspy.development.regressiontest as r
        >>> r = r.Tester()
        >>> r.batchMode(True)
        >>> r.run() # doctest: +SKIP

        """
        self._batch = batchMode

    def pedanticModelica(self, pedanticModelica):
        """ Set the pedantic Modelica mode flag.

        :param pedanticModelica: Set to ``True`` to run the unit tests in the pedantic Modelica mode.

        By default, regression tests are run in non-pedantic Modelica mode.
        This however will be changed in the near future.

        >>> import os
        >>> import buildingspy.development.regressiontest as r
        >>> r = r.Tester()
        >>> r.pedanticModelica(True)
        >>> r.run() # doctest: +SKIP

        """
        self._pedanticModelica = pedanticModelica

    def include_fmu_tests(self, fmu_export):
        """ Sets a flag that, if ``False``, does not test the export of FMUs.

        :param fmu_export: Set to ``True`` to test the export of FMUs (default), or ``False``
                           to not test the FMU export.

        To run the unit tests but do not test the export of FMUs, type

        >>> import os
        >>> import buildingspy.development.regressiontest as r
        >>> r = r.Tester()
        >>> r.include_fmu_tests(False)
        >>> r.run() # doctest: +SKIP

        """
        self._include_fmu_test = fmu_export

    def getModelicaCommand(self):
        """ Return the name of the modelica executable.

        :return: The name of the modelica executable.

        """
        if self._modelica_tool == 'jmodelica':
            return 'jm_ipython.sh'
        else:
            return self._modelica_tool

    def isExecutable(self, program):
        """ Return ``True`` if the ``program`` is an executable
        """
        import platform

        def is_exe(fpath):
            return os.path.exists(fpath) and os.access(fpath, os.X_OK)

        # Add .exe, which is needed on Windows 7 to test existence
        # of the program
        if platform.system() == "Windows":
            program = program + ".exe"

        if is_exe(program):
            return True
        else:
            for path in os.environ["PATH"].split(os.pathsep):
                exe_file = os.path.join(path, program)
                if is_exe(exe_file):
                    return True
        return False

    @staticmethod
    def isValidLibrary(library_home):
        """ Returns true if the regression tester points to a valid library
            that implements the scripts for the regression tests.

        :param library_home: top-level directory of the library, such as ``Buildings``.
        :return: ``True`` if the library implements regression tests, ``False`` otherwise.
        """
        topPackage = os.path.abspath(os.path.join(library_home, "package.mo"))
        if not os.path.isfile(topPackage):
            raise ValueError("Directory %s is not a Modelica library.\n    Expected file '%s'."
                             % (library_home, topPackage))
        srcDir = os.path.join(library_home, "Resources", "Scripts")
        if not os.path.exists(srcDir):
            raise ValueError(
                "Directory %s is not a Modelica library.\n    Expected directories '%s'." %
                (library_home, srcDir))

        return os.path.exists(os.path.join(library_home, "Resources", "Scripts"))

    def getLibraryName(self):
        """ Return the name of the library that will be run by this regression test.

        :return: The name of the library that will be run by this regression test.
        """
        return os.path.basename(self._libHome)

    def checkPythonModuleAvailability(self):
        """ Check whether all required python modules are installed.

            If some modules are missing, then an `ImportError` is raised.
        """
        requiredModules = ['buildingspy', 'matplotlib.pyplot', 'numpy', 'scipy.io']
        if self._checkHtml:
            requiredModules.append('tidylib')
        missingModules = []
        for module in requiredModules:
            try:
                __import__(module)
            except ImportError:
                missingModules.append(module)

        if len(missingModules) > 0:
            msg = "The following python module(s) are required but failed to load:\n"
            for mod in missingModules:
                msg += "  " + mod + "\n"
            msg += "You need to install these python modules to use this script.\n"
            raise ImportError(msg)

    def _checkKey(self, key, fileName, counter):
        """ Checks whether ``key`` is contained in the header of the file ``fileName``
            If the first line starts with ``within``
            and the second line starts with ``key``
            the counter is increased by one.
        """

        with open(fileName, mode="rt", encoding="utf-8-sig") as filObj:
            # filObj is an iterable object, so we can use next(filObj)
            line0 = next(filObj).strip()
            if line0.startswith("within"):
                line1 = next(filObj).strip()
                if line1.startswith(key):
                    counter += 1
        return counter

    def setExcludeTest(self, excludeFile):
        """ Exclude from the regression tests all tests specified in ``excludeFile``.

        :param excludeFile: The text file with files that shall be excluded from regression tests
        """
        self._reporter.writeWarning(
            "The function setExcludeTest will be removed in future releases.")

        if os.path.isfile(excludeFile):
            with open(excludeFile, mode="r", encoding="utf-8-sig") as f:
                for line in f:
                    if line.rstrip().endswith('.mos') and not line.startswith('#'):
                        filNamTup = line.rpartition(self.getLibraryName())
                        filNam = filNamTup[2].rstrip().replace('\\', '/').lstrip('/')
                        self._exclude_tests.append(filNam)
        else:
            self._reporter.writeError("Could not find file {!s}".format(excludeFile))

    def _includeFile(self, fileName):
        """ Returns true if the file need to be included in the list of scripts to run

        :param fileName: The name of the ``*.mos`` file.

        The parameter ``fileName`` need to be of the form
        ``Resources/Scripts/Dymola/Fluid/Actuators/Examples/Damper.mos``
        or ``Resources/Scripts/someOtherFile.ext``.
        This function checks if ``fileName`` exists in the global list
        ``self._exclude_tests``. For checking, ``fileName`` will be normalized (strip
        whitespace, convert backslash to slash, strip path).
        """
        if fileName.rstrip().endswith('.mos'):
            # This is a mos file, normalize the name
            filNamTup = fileName.rpartition(self.getLibraryName())
            filNam = filNamTup[2].rstrip().replace('\\', '/').lstrip('/')
            # Check whether the file is in the exclude list
            if filNam in self._exclude_tests:
                self._reporter.writeWarning(
                    "Excluded file {} from the regression tests.".format(filNam))
                return False
            else:
                return True
        else:
            # This is not a mos file, do not include it
            return False

    @staticmethod
    def expand_packages(packages):
        """
        Expand the ``packages`` from the form
        ``A.{B,C}`` and return ``A.B,A.C``
        :param: packages: A list of packages
        """
        ids = packages.find('{')
        if ids < 0:
            # This has no curly bracket notation
            return packages

        ide = packages.find('}')

        # Make some simple test for checking the string format
        if ide - 1 <= ids:
            raise ValueError("String '{}' is wrong formatted".format(packages))

        # Get text before the curly brackets
        pre = packages[0:ids]
        # Get text inside the curly brackets
        in_bra = packages[ids + 1:ide]
        entries = in_bra.split(',')
        # Add the start to the entries
        pac = []
        for ele in entries:
            pac.append("{}{}".format(pre, ele))
        ret = ",".join(pac)
        return ret.replace(' ', '')

    def _remove_duplicate_packages(self, packages):
        """ Remove duplicate packages in the list of packages.

            For example, if packages = [A.B.C, A.B, A.F], or packages = [A.B, A.B.C, A.F],
            then this function returns [A.B, A.F] because A.B.C is already contained in A.B
        """
        sor = sorted(packages)  # This sets sor = [A.B, A.B.C, A.F]
        ret = list()
        for i in range(len(sor)):
            add = True
            for j in range(len(ret)):
                if sor[i].startswith(ret[j]):
                    # The parent package is already in the list
                    add = False
                    self._reporter.writeWarning(
                        "Found package that is contained in other package in test configuration '{}' and '{}'".format(
                            sor[i], ret[j]))
            if add:
                ret.append(sor[i])
        return ret

    def setSinglePackage(self, packageName):
        """
        Set the name of one or multiple Modelica package(s) to be tested.

        :param packageName: The name of the package(s) to be tested.

        Calling this method will cause the regression tests to run
        only for the examples in the package ``packageName``, and in
        all its sub-packages.

        For example:

        * If ``packageName = Annex60.Controls.Continous.Examples``,
          then a test of the ``Annex60`` library will run all examples in
          ``Annex60.Controls.Continous.Examples``.
        * If ``packageName = Annex60.Controls.Continous.Examples,Annex60.Controls.Continous.Validation``,
          then a test of the ``Annex60`` library will run all examples in
          ``Annex60.Controls.Continous.Examples`` and in ``Annex60.Controls.Continous.Validation``.

        """

        # Create a list of packages, unless packageName is already a list
        packages = list()
        if ',' in packageName:
            # First, split packages in case they are of the form Building.{Examples, Fluid}
            expanded_packages = self.expand_packages(packageName)
            packages = expanded_packages.split(',')
        else:
            packages.append(packageName)
        packages = self._remove_duplicate_packages(packages)
        # Inform the user that not all tests are run, but don't add to warnings
        # as this would flag the test to have failed
        self._reporter.writeOutput(
            """Regression tests are only run for the following package{}:""".format(
                '' if len(packages) == 1 else 's'))
        for pac in packages:
            self._reporter.writeOutput("""  {}""".format(pac))
        # Remove the top-level package name as the unit test directory does not
        # contain the name of the library.

        # Set data dictionary as it may have been generated earlier for the whole library.
        self._data = []
        self._packages = []
        for pac in packages:
            pacSep = pac.find('.')
            pacPat = pac[pacSep + 1:]
            pacPat = pacPat.replace('.', os.sep)
            self._packages.append(pacPat)
            rooPat = os.path.join(self._libHome, 'Resources', 'Scripts', 'Dymola', pacPat)
            # Verify that the directory indeed exists
            if not os.path.isdir(rooPat):
                msg = """Requested to test only package '%s', but directory
'%s' does not exist.""" % (pac, rooPat)
                raise ValueError(msg)
            self.setDataDictionary(rooPat)

    def writeOpenModelicaResultDictionary(self):
        """ Write in ``Resources/Scripts/OpenModelica/compareVars`` files whose
        name are the name of the example model, and whose content is::

            compareVars :=
              {
                "controler.y",
                "sensor.T",
                "heater.Q_flow"
              };

        These files are then used in the regression testing that is done by the
        OpenModelica development team.

        """
        # Create the data dictionary.
        if len(self._data) == 0:
            self.setDataDictionary(self._rootPackage)

        # Directory where files will be stored
        desDir = os.path.join(self._libHome, "Resources", "Scripts", "OpenModelica", "compareVars")
        if not os.path.exists(desDir):
            os.makedirs(desDir)
        # Loop over all experiments and write the files.
        for experiment in self._data:
            if 'model_name' in experiment and experiment['mustSimulate']:
                if 'ResultVariables' in experiment:
                    # For OpenModelica, don't group variables into those
                    # who should be plotted together, as all are plotted in
                    # the same plot.
                    res = []
                    for pair in experiment['ResultVariables']:
                        for var in pair:
                            res.append(var)
                    # Content of the file.
                    filCon = "compareVars :=\n  {\n    \"%s\"\n  };\n" % ("\",\n    \"".join(res))
                    # File name.
                    filNam = os.path.join(desDir, experiment['model_name'] + ".mos")
                    # Write the file
                    with open(filNam, mode="w", encoding="utf-8") as fil:
                        fil.write(filCon)

    @staticmethod
    def get_plot_variables(line):
        """ For a string of the form `*y={aa,bb,cc}*`, optionally with whitespace characters,
        return the list `[aa, bb, cc]`.
        If the string does not contain `y = ...`, return `None`.

        A usage may be as follows. Note that the second call returns `None` as
        it has a different format.

          >>> import buildingspy.development.regressiontest as r
          >>> r.Tester.get_plot_variables('y = {"a", "b", "c"}')
          [u'a', u'b', u'c']
          >>> r.Tester.get_plot_variables('... x}, y = {"a", "b", "c"}, z = {...')
          [u'a', u'b', u'c']
          >>> r.Tester.get_plot_variables("y=abc") is None
          True

        """
        import re
        import shlex

        # Make sure line has no "y = {..." that is not closed, e.g., it spans multiple lines
        incomplete = re.search(r"y\s*=\s*{.*\n", line)
        # This evaluates for example
        #   re.search("y.*=.*{.*}", "aay = {aa, bb, cc}aa").group()
        #   'y = {aa, bb, cc}'
        var = re.search(r"y\s*=\s*{.*}", line)
        if var is None and incomplete is None:
            return None
        if var is None and incomplete is not None:
            msg = "Malformed line '{}'".format(line)
            raise ValueError(msg)

        s = var.group()
        s = re.search('{.*?}', s).group()
        s = s.strip('{}')
        # Use the lexer module as simply splitting by "," won't work because arrays have
        # commas in the form "a[1, 1]", "a[1, 2]"
        lexer = shlex.shlex(s)
        lexer.quotes = '"'
        lexer.whitespace = ", \t"  # Skip commas, otherwise they are also returned as a token
        y = list(lexer)

        for i in range(len(y)):
            # Remove quotes as we deal with a string already
            y[i] = y[i].replace('"', '')
            # Strip whitespace characters
            y[i] = y[i].strip()
            # Replace a[1,1] by a[1, 1], which is required for the
            # Reader to be able to read the result.
            # Also, replace multiple white spaces with a single white space as
            # reading .mat is picky. For example, it refused to read a[1,1] or a[1,  1]
            y[i] = re.sub(r',\W*', ', ', y[i])
        return y

    @staticmethod
    def get_tolerance(library_home, model_name):
        """ Return the tolerance as read from the `.mo` file.

            :param library_home: Home directory of the library.
            :param model_name: Name of the model.
        """
        import os
        import re
        import io

        file_name = os.path.join(library_home, '..', model_name.replace('.', os.path.sep) + ".mo")
        if not os.path.exists(file_name):
            raise IOError("Failed to find file '{}' for model '{}'".format(file_name, model_name))

        p_number = re.compile(r'Tolerance\s*=\s*(-?\ *[0-9]+\.?[0-9]*(?:[Ee]\ *-?\ *[0-9]+)?)')
        tols = list()
        with open(file_name, 'r') as fil:
            for lin in fil:
                tol = re.findall(p_number, lin)
                if len(tol) > 0:
                    tols.append(tol)

        # Make sure we found exactly one entry
        if len(tols) == 0:
            raise RuntimeError("Failed to find Tolerance in '{}'.".format(file_name))

        if len(tols) > 1:
            raise RuntimeError(
                "Found multiple entries for Tolerance in '{}', but require exactly one entry.".format(file_name))
        return tols[0][0]

    def setDataDictionary(self, root_package=None):
        """ Build the data structures that are needed to parse the output files.

           :param: root_package The name of the top-level package for which the files need to be parsed.
                                Separate package names with a period.

        """
        def _get_attribute_value(line, keyword, dat):
            """ Get the value of an attribute in the `.mos` file.

                This function will remove leading and ending quotes.

                :param line: The line that contains the keyword and the value.
                :param keyword: The keyword
                :param dat: The data dictionary to which dat[keyword] = value will be written.

            """

            pos = lin.find(keyword)
            if pos > -1:
                posEq = line.find('=', pos)
                posComma = line.find(',', pos)
                posBracket = line.find(')', pos)
                posEnd = min(posComma, posBracket)
                if posEnd < 0:
                    posEnd = max(posComma, posBracket)
                entry = line[posEq + 1:posEnd]
                dat[keyword] = re.sub(r'^"|"$', '', entry)
            return

        old_len = self.get_number_of_tests()
        # Check if the data dictionary has already been set, in
        # which case we return doing nothing.
        # This is needed because methods append to the dictionary, which
        # can lead to double entries.
        roo_pac = root_package if root_package is not None else os.path.join(
            self._libHome, 'Resources', 'Scripts', 'Dymola')
        for root, _, files in os.walk(roo_pac):
            for mosFil in files:
                # Exclude the conversion scripts and also backup copies
                # which have the extensions .mos~ if they are generated from emacs
                if mosFil.endswith('.mos') and (
                    not mosFil.startswith(
                        "Convert" + self.getLibraryName())):
                    matFil = ""
                    dat = {
                        'ScriptFile': os.path.join(root[len(os.path.join(self._libHome, 'Resources', 'Scripts', 'Dymola')) + 1:],
                                                   mosFil),
                        'mustSimulate': False,
                        'mustExportFMU': False}
                    # ScriptFile is something like Controls/Continuous/Examples/LimPIDWithReset.mos
                    # JModelica CI testing needs files below 140 characters, which includes Buildings.
                    # Hence, write warning if a file is equal or longer than 140-9=131 characters.
                    if len(dat['ScriptFile']) >= 131:
                        self._reporter.writeError(
                            """File {} is too long. Reduce it to maximum of 130 characters.""".format(
                                dat['ScriptFile'], len(
                                    dat['ScriptFile'])))
                    # _check_reference_result_file_name(dat['ScriptFile'])
                    # open the mos file and read its content.
                    # Path and name of mos file without 'Resources/Scripts/Dymola'
                    with open(os.path.join(root, mosFil), mode="r", encoding="utf-8-sig") as fMOS:
                        Lines = fMOS.readlines()

                    # Remove white spaces
                    for i in range(len(Lines)):
                        Lines[i] = Lines[i].replace(' ', '')

                    # Set some attributes in the Data object
                    if self._includeFile(os.path.join(root, mosFil)):
                        for lin in Lines:
                            # Add the model name to the dictionary.
                            # This is needed to export the model as an FMU.
                            # Also, set the flag mustSimulate to True.
                            simCom = re.search(r'simulateModel\(\s*".*"', lin)
                            if simCom is not None:
                                modNam = re.sub(r'simulateModel\(\s*"', '', simCom.string)
                                modNam = modNam[0:modNam.index('"')]
                                dat['mustSimulate'] = True
                                dat['model_name'] = modNam
                                dat['TranslationLogFile'] = modNam + ".translation.log"
                            # parse startTime and stopTime, if any
                            if dat['mustSimulate']:
                                for attr in ["startTime", "stopTime"]:
                                    _get_attribute_value(lin, attr, dat)

                            # Check if this model need to be translated as an FMU.
                            if (self._include_fmu_test and "translateModelFMU" in lin):
                                dat['mustExportFMU'] = True
                            if dat['mustExportFMU']:
                                for attr in ["modelToOpen", "modelName"]:
                                    _get_attribute_value(lin, attr, dat)
                                    # Dymola uses in translateModelFMU the syntax
                                    # modelName=... but our dictionary uses model_name
                                    if attr == "modelName" and "modelName" in dat:
                                        dat["model_name"] = dat["modelName"]
                                        del dat["modelName"]
                                # The .mos script allows modelName="", hence
                                # we set the model name to be the entry of modelToOpen
                                if "model_name" in dat and dat["model_name"] == "":
                                    if "modelToOpen" in dat:
                                        dat["model_name"] = dat["modelToOpen"]

                        # Get tolerance from mo file. This is used to set the tolerance
                        # for JModelica.
                        # Only get the tolerance for the models that need to be simulated,
                        # because those that are only exported as FMU don't need this setting.
                        if dat['mustSimulate']:
                            try:
                                dat['tolerance'] = self.get_tolerance(
                                    self._libHome, dat['model_name'])
                            except Exception as e:
                                self._reporter.writeError(str(e))
                                dat['tolerance'] = None

                        # We are finished iterating over all lines of the .mos

                        # For FMU export, if model_name="", then Dymola uses the
                        # Modelica class name, with "." replaced by "_".
                        # If the Modelica class name consists of "_", then they
                        # are replaced by "_0".
                        # Hence, we update dat['model_name'] if needed.
                        if dat['mustExportFMU']:
                            # Strip quotes from model_name and modelToOpen
                            dat['FMUName'] = dat['model_name'].strip('"')
                            dat['modelToOpen'] = dat['modelToOpen'].strip('"')

                            # Update the name of the FMU if model_name is "" in .mos file.
                            if len(dat["FMUName"]) == 0:
                                dat['FMUName'] = dat['modelToOpen']
                            # Update the FMU name, for example to change
                            # Buildings.Fluid.FMI.Examples.FMUs.IdealSource_m_flow to
                            # Buildings_Fluid_FMI_Examples_FMUs_IdealSource_0m_0flow
                            dat['FMUName'] = dat['FMUName'].replace("_", "_0").replace(".", "_")
                            dat['FMUName'] = dat['FMUName'] + ".fmu"

                        # Plot variables are only used for those models that need to be simulated.
                        # For JModelica, if dat['jmodelica']['simulate'] == False:
                        #   dat['ResultVariables'] is reset to [] in _add_experiment_specifications
                        if dat['mustSimulate']:
                            plotVars = []
                            iLin = 0
                            for lin in Lines:
                                iLin = iLin + 1
                                try:
                                    y = self.get_plot_variables(lin)
                                    if y is not None:
                                        plotVars.append(y)
                                except (AttributeError, ValueError) as e:
                                    s = "%s, line %s, could not be parsed.\n" % (mosFil, iLin)
                                    s += "The problem occurred at the line below:\n"
                                    s += "%s\n" % lin
                                    s += "Make sure that each assignment of the plot command is on one line.\n"
                                    self._reporter.writeError(s)
                                    # Store the error, but keep going to check other lines and files
                                    pass

                            if len(plotVars) == 0:
                                s = "%s does not contain any plot command.\n" % mosFil
                                s += "You need to add a plot command to include its\n"
                                s += "results in the regression tests.\n"
                                self._reporter.writeError(s)

                            # Store grouped plot variables without duplicates.
                            # (Duplicates happen when the same y variables are plotted against
                            # different x variables.)
                            dat['ResultVariables'] = []
                            for v_i in plotVars:
                                if v_i not in dat['ResultVariables']:
                                    dat['ResultVariables'].append(v_i)

                            # search for the result file
                            for lin in Lines:
                                if 'resultFile=\"' in lin:
                                    matFil = re.search(
                                        '(?<=resultFile=\")[a-zA-Z0-9_\.]+', lin).group()
                                    # Add the .mat extension as this is not included in the
                                    # resultFile entry.
                                    matFil = matFil + '.mat'
                                    break

                            if self._modelica_tool == 'jmodelica':
                                matFil = '{}_result.mat'.format(
                                    re.sub(r'\.', '_', dat['model_name']))

                            # Some *.mos file only contain plot commands, but no simulation.
                            # Hence, if 'resultFile=' could not be found, try to get the file that
                            # is used for plotting.
                            # cf. BUG
                            if len(matFil) == 0:
                                for lin in Lines:
                                    if 'filename=\"' in lin:
                                        # Note that the filename entry already has the .mat
                                        # extension.
                                        matFil = re.search(
                                            '(?<=filename=\")[a-zA-Z0-9_\.]+', lin).group()
                                        break
                            if len(matFil) == 0:
                                raise ValueError('Did not find *.mat file in ' + mosFil)

                            dat['ResultFile'] = matFil

                    # Some files like plotFan.mos has neither a simulateModel
                    # nor a translateModelFMU command.
                    # These there must not be added to the data array.
                    if dat['mustSimulate'] or dat['mustExportFMU']:
                        self._data.append(dat)

        # Make sure we found at least one unit test.
        if self.get_number_of_tests() == old_len:
            msg = """Did not find any regression tests in '%s'.""" % root_package
            self._reporter.writeError(msg)

        self._checkDataDictionary()
        # Raise an error if there was any error reported.
        if self._reporter.getNumberOfErrors() > 0:
            raise ValueError("Error when setting up unit tests.")

        # Add the experiment specifications to the data.
        self._add_experiment_specifications()

        return

    def _add_experiment_specifications(self):
        """ Add the experiment specification to the data structure.

            This method reads the `Resources/Scripts/BuildingsPy/conf.json` file
            and adds it to the data structure.
        """
        import copy
        import json

        def_dic = {
            'jmodelica': {
                'solver': 'CVode',
                'simulate': True,
                'ncp': 500,
                'time_out': 1200
            }
        }

        for all_dat in self._data:
            # Add default data
            for key in def_dic.keys():
                all_dat[key] = copy.deepcopy(def_dic[key])

        # Get configuration data from file, if present
        conf_dir = os.path.join(self._libHome, 'Resources', 'Scripts', 'BuildingsPy')
        conf_file = os.path.join(conf_dir, 'conf.json')

        if os.path.exists(conf_file):
            with open(conf_file, 'r') as f:
                conf_data = json.load(f)

            # Add model specific data
            for con_dat in conf_data:
                #                pattern = re.compile(con_dat['model_name'])
                for all_dat in self._data:
                    #                    if pattern.match(all_dat['model_name']) is not None:
                    if con_dat['model_name'] == all_dat['model_name']:
                        # Add all elements of the configuration data
                        for key in con_dat.keys():
                            # Have dictionary in dictionary
                            if key == self._modelica_tool:
                                for s in con_dat[self._modelica_tool]:
                                    val = con_dat[self._modelica_tool][s]
                                    if s == 'simulate':
                                        all_dat[self._modelica_tool][s] = val
                                        # Write a warning if a model is not simulated
                                        if not val:
                                            self._reporter.writeOutput(
                                                "{}: Requested to be excluded from simulation".format(
                                                    all_dat['model_name']))
                                            # Reset plot variables
                                            all_dat['ResultVariables'] = []
                                    elif s == 'translate':
                                        all_dat['jmodelica'][s] = val
                                        # Write a warning if a model is not translated
                                        if not val:
                                            self._reporter.writeOutput(
                                                "{}: Requested to be excluded from translation".format(
                                                    all_dat['model_name']))
                                    else:
                                        all_dat[self._modelica_tool][s] = val
                            else:
                                all_dat[key] = con_dat[key]

    def _checkDataDictionary(self):
        """ Check if the data used to run the regression tests do not have duplicate ``*.fmu`` files
            and ``*.mat`` names.

            Since Dymola writes all ``*.fmu`` and ``*.mat`` files to the current working directory,
            duplicate file names would cause a translation or simulation to overwrite the files
            of a previous test. This would make it impossible to check the FMU export
            and to compare the results to previously obtained results.na

            If there are duplicate ``.fmu`` and ``*.mat`` file names used, then this method raises
            a ``ValueError`` exception.

        """
        s_fmu = set()
        s_mat = set()
        errMes = ""
        for data in self._data:
            if 'ResultFile' in data:
                resFil = data['ResultFile']
                if data['mustSimulate']:
                    if resFil in s_mat:
                        errMes += "*** Error: Result file %s_mat is generated by more than one script.\n" \
                            "           You need to make sure that all scripts use unique result file names.\n" % resFil
                    else:
                        s_mat.add(resFil)
        for data in self._data:
            if 'FMUName' in data:
                fmuFil = data['FMUName']
                if fmuFil in s_fmu:
                    errMes += "*** Error: FMU file {} is generated by more than one script.\n" \
                        "           You need to make sure that all scripts use unique result file names.\n".format(
                            fmuFil)
                else:
                    s_fmu.add(fmuFil)
        if len(errMes) > 0:
            raise ValueError(errMes)

    def _getTimeGrid(self, tMin, tMax, nPoi):
        """
        Return the time grid for the output result interpolation

        :param tMin: Minimum time of the results.
        :param tMax: Maximum time of the results.
        :param nPoi: Number of result points.
        """
        return [tMin + float(i) / (nPoi - 1) * (tMax - tMin) for i in range(nPoi)]

    def _getSimulationResults(self, data, warnings, errors):
        """Get the simulation results for a single unit test.

        :param data: The class that contains the data structure for the simulation results.
        :param warning: A list to which all warnings will be appended.
        :param errors: A list to which all errors will be appended.

        Extracts and returns the simulation results from the `*.mat` file as
        a list of dictionaries. Each element of the list contains a dictionary
        of results that need to be printed together.
        """
        def extractData(y, step):
            # Replace the last element with the last element in time,
            # [::step] may not extract the last time stamp, in which case
            # the final time changes when the number of event changes.
            r = y[::step]
            r[len(r) - 1] = y[len(y) - 1]
            return r

        # Get the working directory that contains the ".mat" file
        fulFilNam = os.path.join(data['ResultDirectory'], self.getLibraryName(), data['ResultFile'])
        if self._modelica_tool == 'jmodelica':
            fulFilNam = os.path.join(data['ResultDirectory'], data['ResultFile'])
        ret = []
        try:
            r = Reader(fulFilNam, self._modelica_tool)
        except IOError as e:
            errors.append("Failed to read %s generated by %s.\n%s\n" %
                          (fulFilNam, data['ScriptFile'], e))
            return ret
        except ValueError as e:  # BUG #9
            errors.append("Error while reading %s generated by %s.\n%s\n" %
                          (fulFilNam, data['ScriptFile'], e))
            return ret

        for pai in data['ResultVariables']:  # pairs of variables that are plotted together
            dat = dict()
            for var in pai:
                time = []
                val = []
                try:
                    var_mat = var
                    # Matrix variables in JModelica are stored in mat file with no space e.g. [1,1].
                    if self._modelica_tool == 'jmodelica':
                        var_mat = re.sub(' ', '', var_mat)
                    (time, val) = r.values(var_mat)
                    # Make time grid to which simulation results
                    # will be interpolated.
                    # This reduces the data that need to be stored.
                    # It also makes it easier to compare accuracy
                    # in case that a slight change in the location of
                    # state events triggered a different output interval grid.
                    tMin = float(min(time))
                    tMax = float(max(time))
                    nPoi = min(self._nPoi, len(val))
                    ti = self._getTimeGrid(tMin, tMax, nPoi)
                except ZeroDivisionError as e:
                    s = "When processing " + fulFilNam + " generated by " + \
                        data['ScriptFile'] + ", caught division by zero.\n"
                    s += "   len(val)  = " + str(len(val)) + "\n"
                    s += "   tMax-tMin = " + str(tMax - tMin) + "\n"
                    warnings.append(s)
                    break

                except KeyError:
                    warnings.append("%s uses %s which does not exist in %s.\n" %
                                    (data['ScriptFile'], var, data['ResultFile']))
                else:
                    # Store time grid.
                    if ('time' not in dat):
                        dat['time'] = [tMin, tMax]

                    if self._isParameter(val):
                        dat[var] = val
                    else:
                        try:
                            dat[var] = Plotter.interpolate(ti, time, val)
                        except ValueError as e:
                            msg = "Failed to process {} generated by {}.\n{}\n".format(
                                fulFilNam, data['ScriptFile'], e)
                            errors.append(msg)
                            return ret

            if len(dat) > 0:
                ret.append(dat)
        return ret

    def _getTranslationStatistics(self, data, warnings, errors):
        """
        Get the translation statistics for a single unit test.

        :param data: The class that contains the data structure for the simulation results.
        :param warning: A list to which all warnings will be appended.
        :param errors: A list to which all errors will be appended.
        :return: The translation log from the `*.translation.log` file as
        a list of dictionaries.

        Extracts and returns the translation log from the `*.translation.log` file as
        a list of dictionaries.
        In case of an error, this method returns `None`.
        """
        # Get the working directory that contains the ".log" file
        fulFilNam = os.path.join(data['ResultDirectory'],
                                 self.getLibraryName(), data['TranslationLogFile'])
        return of.get_model_statistics(fulFilNam, self._modelica_tool)

    def legacy_comp(self, tOld, yOld, tNew, yNew, tGriOld, tGriNew, varNam, filNam, tol):
        # Interpolate the new variables to the old time stamps
        #
        if len(yNew) > 2:
            try:
                yInt = Plotter.interpolate(tGriOld, tGriNew, yNew)
            except (IndexError, ValueError):
                em = (
                    "Data series have different length:\n"
                    "File=%s\n"
                    "variable=%s\n"
                    "len(tGriOld) = %d\n"
                    "len(tGriNew) = %d\n"
                    "len(yNew)    = %d\n") % (filNam,
                                              varNam,
                                              len(tGriOld),
                                              len(tGriNew),
                                              len(yNew))
                self._reporter.writeError(em)
                raise ValueError(em)
        else:
            yInt = [yNew[0], yNew[0]]

        # If the variable is heatPort.T or heatPort.Q_flow, with length=2, then
        # it has been evaluated as a parameter in the Buildings library. In the Annex60
        # library, this may be a variable as the Buildings library uses a more efficient
        # implementation of the heatPort. Hence, we test for this special case, and
        # store the parameter as if it were a variable so that the reference result are not
        # going to be changed.
        # (Not needed for funnel: can deal with len(yNew) != len(yOld))
        if (varNam.endswith("heatPort.T") or varNam.endswith("heatPort.Q_flow")) and (
                len(yInt) == 2) and len(yOld) != len(yInt):
            yInt = np.ones(len(yOld)) * yInt[0]

        # Compute error for the variable with name varNam
        if len(yOld) != len(yInt):
            # If yOld has two points, but yInt has more points, then
            # extrapolate yOld to nPoi
            t = self._getTimeGrid(tOld[0], tOld[-1], self._nPoi)
            if len(yOld) == 2 and len(yInt) == self._nPoi:
                t = self._getTimeGrid(t[0], t[-1], self._nPoi)
                yOld = Plotter.interpolate(t, tOld, yOld)
            # If yInt has only two data points, but yOld has more, then interpolate yInt
            elif len(yInt) == 2 and len(yOld) == self._nPoi:
                yInt = Plotter.interpolate(t, [tOld[0], tOld[-1]], yInt)
            else:
                raise ValueError((
                    "Program error, yOld and yInt have different lengths.\n"
                    "Result file : %s\n"
                    "Variable    : %s\n"
                    "len(yOld)=%d\n"
                    "len(yInt)=%d\n"
                    "Stop processing.\n") % (filNam, varNam, len(yOld), len(yInt))
                )

        errAbs = np.zeros(len(yInt))
        errRel = np.zeros(len(yInt))
        errFun = np.zeros(len(yInt))

        for i in range(len(yInt)):
            errAbs[i] = abs(yOld[i] - yInt[i])
            if np.isnan(errAbs[i]):
                raise ValueError('NaN in errAbs ' + varNam + " " + str(yOld[i]) +
                                 "  " + str(yInt[i]) + " i, N " + str(i) + " --:" + str(yInt[i - 1]) +
                                 " ++:", str(yInt[i + 1]))
            if (abs(yOld[i]) > 10 * tol):
                errRel[i] = errAbs[i] / abs(yOld[i])
            else:
                errRel[i] = 0
            errFun[i] = errAbs[i] + errRel[i]

        t_err_max, warning = 0, None

        if max(errFun) > tol:
            iMax = 0
            eMax = 0
            for i in range(len(errFun)):
                if errFun[i] > eMax:
                    eMax = errFun[i]
                    iMax = i
            tGri = self._getTimeGrid(tOld[0], tOld[-1], self._nPoi)
            t_err_max = tGri[iMax]
            warning = filNam + ": " + varNam + " has absolute and relative error = " + \
                ("%0.3e" % max(errAbs)) + ", " + ("%0.3e" % max(errRel)) + ".\n"
            if self._isParameter(yInt):
                warning += "             %s is a parameter.\n" % varNam
            else:
                warning += "             Maximum error is at t = %s\n" % str(t_err_max)

        return (t_err_max, warning)

    def funnel_comp(
            self,
            tOld,
            yOld,
            tNew,
            yNew,
            varNam,
            filNam,
            model_name,
            tol,
            data_idx,
            keep_dir=True):
        t_err_max, warning = 0, None

        tmp_dir = tempfile.mkdtemp()
        log_stdout = io.StringIO()
        with _stdout_redirector(log_stdout):
            exitcode = pyfunnel.compareAndReport(
                xReference=tOld,
                yReference=yOld,
                xTest=tNew,
                yTest=yNew,
                outputDirectory=tmp_dir,
                atolx=tol['ax'],
                atoly=tol['ay'],
                rtolx=tol['rx'],
                rtoly=tol['ry'],
            )
        log_content = log_stdout.getvalue()
        log_content = re.sub(r'(^.*Warning:\s+)|(Error:\s+)', '', log_content)
        log_stdout.close()

        if exitcode != 0:
            warning = "While processing file {} for variable {}: {}".format(
                filNam, varNam, log_content)
            test_passed = False
            funnel_success = False
        else:
            err_path = os.path.join(tmp_dir, 'errors.csv')
            err_arr = np.genfromtxt(err_path, delimiter=',', skip_header=1).transpose()
            err_max = np.max(err_arr[1])  # difference between y test value and funnel bounds
            idx_err_max = np.where(err_arr[1] == err_max)[0][0]
            t_err_max = err_arr[0][idx_err_max]
            test_passed = (err_max == 0)
            if err_max > 0:
                warning = (
                    "{}: {} exceeds funnel tolerance with absolute error = {:.3e}. "
                ).format(filNam, varNam, err_max)
                if self._isParameter(yOld):
                    warning += "{} is a parameter.\n".format(varNam)
                else:
                    warning += "Maximum error is at t = {}\n".format(t_err_max)
            funnel_success = True

        if keep_dir and funnel_success:
            target_path = os.path.join(self._comp_dir, '{}_{}'.format(filNam, varNam))
            shutil.move(tmp_dir, target_path)
        else:
            target_path = None
            shutil.rmtree(tmp_dir)

        idx = self._init_comp_info(model_name, filNam)
        self._update_comp_info(idx, varNam, target_path, test_passed, t_err_max, warning, data_idx)

        return (t_err_max, warning)

    def _init_comp_info(self, model_name, file_name):
        """Update self._comp_info with dict to store comparison results for model_name.

        Returns: index of dict storing results for model_name.
        """
        try:
            idx = next(i for i, el in enumerate(self._comp_info) if el['model'] == model_name)
        except StopIteration:  # no model_name found in self._comp_info (case dymola): create
            self._comp_info.append({
                "model": model_name,
            })
            idx = len(self._comp_info) - 1
        try:
            self._comp_info[idx]["comparison"]
        except KeyError:  # no comparison data stored for model_name: create
            self._comp_info[idx]["comparison"] = {
                "variables": [],
                "funnel_dirs": [],
                "test_passed": [],
                "file_name": file_name,
                "success_rate": 0,
                "var_groups": [],  # index of the group of variables belonging to the same subplot
                "warnings": [],
                "t_err_max": [],
            }

        return idx

    def _update_comp_info(
            self,
            idx,
            var_name,
            funnel_dir,
            test_passed,
            t_err_max,
            warning,
            data_idx,
            var_group=None):
        """Store comparison info for var_name in self._comp_info."""

        # NOTE: data_idx can differ from idx if simulation failed or variable not available.

        should_update = True

        if var_group is None:
            try:
                var_group = next(
                    iv for iv, vl in enumerate(
                        self._data[data_idx]["ResultVariables"]) if var_name in vl)
            except StopIteration:
                if warning == 'skip':
                    should_update = False
                else:
                    warning = ("Variable {} not found in ResultVariables for model {}. "
                               "However it was found in reference results file.\n").format(
                        var_name, self._comp_info[idx]['model'])
                    self._reporter.writeWarning(warning)

        if should_update:
            self._comp_info[idx]["comparison"]["variables"].append(var_name)
            self._comp_info[idx]["comparison"]["funnel_dirs"].append(funnel_dir)
            self._comp_info[idx]["comparison"]["test_passed"].append(
                int(test_passed))  # Boolean not JSON serializable
            self._comp_info[idx]["comparison"]["t_err_max"].append(t_err_max)
            self._comp_info[idx]["comparison"]["warnings"].append(warning)
            self._comp_info[idx]["comparison"]["var_groups"].append(var_group)
            self._comp_info[idx]["comparison"]["success_rate"] = sum(
                self._comp_info[idx]["comparison"]["test_passed"]) / len(self._comp_info[idx]["comparison"]["variables"])

        return None

    def areResultsEqual(self, tOld, yOld, tNew, yNew, varNam, data_idx):
        """ Return `True` if the data series are equal within a tolerance.

        :param tOld: List of old time values.
        :param yOld: Old simulation results.
        :param tNew: Time stamps of new results.
        :param yNew: New simulation results.
        :param varNam: Variable name, used for reporting.
        :param filNam: File name, used for reporting.
        :param model_name: Model name, used for reporting.
        :return: A list with ``False`` if the results are not equal, and the time
                 of the maximum error, and a warning message or `None`.
                 In case of errors, the time of the maximum error may by `None`.
        """
        try:
            filNam = self._data[data_idx]['ResultFile']
            model_name = self._data[data_idx]['model_name']
        except BaseException:
            filNam = 'Undefined file name'
            model_name = 'Undefined model name'

        def getTimeGrid(t, nPoi=self._nPoi):
            if len(t) == 2:
                return self._getTimeGrid(t[0], t[-1], nPoi)
            elif len(t) == nPoi:
                return t
            else:
                s = ("While processing file {} for variable {}: the new time grid has {} points "
                     "but it must have 2 or {} points.\n"
                     "Stop processing.\n").format(
                    filNam,
                    varNam,
                    len(tNew),
                    nPoi)
                raise ValueError(s)

        # Check if the first and last time stamp are equal
        tolTim = 1E-3  # Tolerance for time
        if (abs(tOld[0] - tNew[0]) > tolTim) or abs(tOld[-1] - tNew[-1]) > tolTim:
            warning = (
                "While processing file {} for variable {}: different simulation time interval between "
                "reference and test data.\n"
                "Old reference points are for {} <= t <= {}\n"
                "New reference points are for {} <= t <= {}\n").format(
                    filNam, varNam, tOld[0], tOld[len(tOld) - 1], tNew[0], tNew[len(tNew) - 1])
            test_passed = False
            t_err_max = None

        if (abs(tOld[-1] - tNew[-1]) > 1E-5):
            warning = (
                "While processing file {} for variable {}: different end time between "
                "reference and test data.\n"
                "tNew = [{}, {}]\n"
                "tOld = [{}, {}]\n").format(filNam, varNam, tNew[0], tNew[-1], tOld[0], tOld[-1])
            test_passed = False
            t_err_max = min(tOld[-1], tNew[-1])

        if (abs(tOld[0] - tNew[0]) > 1E-5):
            warning = (
                "While processing file {} for variable {}: different start time between "
                "reference and test data.\n"
                "tNew = [{}, {}]\n"
                "tOld = [{}, {}]\n").format(filNam, varNam, tNew[0], tNew[-1], tOld[0], tOld[-1])
            test_passed = False
            t_err_max = min(tOld[0], tNew[0])

        # The next test may be true if a simulation stopped with an error prior to
        # producing sufficient data points
        if len(yNew) < len(yOld) and len(yNew) > 2:
            warning = (
                "While processing file {} for variable {}: fewer data points than reference results.\n"
                "len(yOld) = {}\n"
                "len(yNew) = {}\n"
                "Skipping error checking for this variable.\n").format(
                filNam, varNam, len(yOld), len(yNew))
            test_passed = False
            t_err_max = None

        if self._comp_tool == 'legacy':
            if len(yNew) > 2:
                # Some reference results contain already a time grid,
                # whereas others only contain the first and last time stamp.
                # Hence, we make sure to have the right time grid before we
                # call the interpolation.
                tGriOld = getTimeGrid(tOld, len(yNew))
                tGriNew = getTimeGrid(tNew, min(len(yNew), self._nPoi))
            else:
                tGriOld = tOld
                tGriNew = tNew
        elif self._comp_tool == 'funnel':
            # funnel_comp only needs len(t) = len(y) for Old and New time series
            if len(yNew) > 2:
                tNew = getTimeGrid(tNew, len(yNew))
            if len(yOld) > 2:
                tOld = getTimeGrid(tOld, len(yOld))

        if self._comp_tool == 'legacy':
            try:  # In case a warning has been raised before: no comparison performed.
                warning
            except NameError:
                t_err_max, warning = self.legacy_comp(
                    tOld, yOld, tNew, yNew, tGriOld, tGriNew, varNam, filNam, self._tol['ay'])
        else:
            idx = self._init_comp_info(model_name, filNam)
            comp_tmp = self._comp_info[idx]['comparison']
            try:
                # Check if the variable has already been tested. (This might happen if the variable is used in several
                # subplots of different plots.)
                # In this case we do not want to perform the comparison again but we still want the variable to be
                # plotted several times as it was originally intended: update _comp_info
                # with stored data.
                var_idx = comp_tmp['variables'].index(varNam)
                fun_dir = comp_tmp['funnel_dirs'][var_idx]
                test_passed = comp_tmp['test_passed'][var_idx]
                # variable group already stored for this variable
                var_group_str = comp_tmp['var_groups'][var_idx]
                # Now looking for the new variable group to be stored.
                var_group = var_group_str + 1 + next(iv for iv, vl in enumerate(
                    self._data[data_idx]["ResultVariables"][(var_group_str + 1):]) if varNam in vl)
                warning = comp_tmp['warnings'][var_idx]
                t_err_max = comp_tmp['t_err_max'][var_idx]
                self._update_comp_info(
                    idx,
                    varNam,
                    fun_dir,
                    test_passed,
                    t_err_max,
                    warning,
                    data_idx,
                    var_group)
            except (ValueError, StopIteration):
                try:  # In case a warning has been raised before: no comparison performed.
                    self._update_comp_info(
                        idx, varNam, None, test_passed, t_err_max, warning, data_idx)
                except NameError:
                    t_err_max, warning = self.funnel_comp(
                        tOld, yOld, tNew, yNew, varNam, filNam, model_name, self._tol, data_idx)

        test_passed = True
        if warning is not None:
            test_passed = False

        return (test_passed, t_err_max, warning)

    def _isParameter(self, dataSeries):
        """ Return `True` if `dataSeries` is from a parameter.
        """
        import numpy as np
        if not (isinstance(dataSeries, np.ndarray) or isinstance(dataSeries, list)):
            raise TypeError("Program error: dataSeries must be a numpy.ndarr or a list. Received type " +
                            str(type(dataSeries)) + ".\n")
        return (len(dataSeries) == 2)

    def format_float(self, value):
        """ Return the argument in exponential notation, with
            non-significant zeros removed.
        """
        import re
        return re.sub(re.compile('\.e'), 'e',
                      re.sub(re.compile('0*e'), 'e', "{0:.15e}".format(value)))

    def _writeReferenceResults(self, refFilNam, y_sim, y_tra):
        """ Write the reference results.

        :param refFilNam: The name of the reference file.
        :param y_sim: The data points to be written to the file.
        :param y_tra: The dictionary with the translation log.

        This method writes the results in the form ``key=value``, with one line per entry.
        """
        from datetime import date
        import json

        with open(refFilNam, mode="w", encoding="utf-8") as f:
            f.write('last-generated=' + str(date.today()) + '\n')
            for stage in ['initialization', 'simulation', 'fmu-dependencies']:
                if stage in y_tra:
                    # f.write('statistics-%s=\n%s\n' % (stage, _pretty_print(y_tra[stage])))
                    f.write('statistics-%s=\n%s\n' % (stage, json.dumps(y_tra[stage],
                                                                        indent=2,
                                                                        separators=(',', ': '),
                                                                        sort_keys=True)))
            # FMU exports do not have simulation results.
            # Hence, we preclude them if y_sim == None
            if y_sim is not None:
                # Set, used to avoid that data series that are plotted in two plots are
                # written twice to the reference data file.
                s = set()
                for pai in y_sim:
                    for k, v in list(pai.items()):
                        if k not in s:
                            s.add(k)
                            f.write(k + '=')
                            # Use many digits, otherwise truncation errors occur that can be higher
                            # than the required accuracy.
                            formatted = [str(self.format_float(e)) for e in v]
                            f.write(str(formatted).replace("'", ""))
                            f.write('\n')

    def _readReferenceResults(self, refFilNam):
        """ Read the reference results.

        :param refFilNam: The name of the reference file.
        :return: A dictionary with the reference results.

        If the simulation statistics was found in the reference results,
        then the return value also has an entry
        `statistics-simulation={'numerical Jacobians': '0', 'nonlinear': ' ', 'linear': ' '}`,
        where the value is a dictionary. Otherwise, this key is not present.

        """
        import numpy
        import ast

        d = dict()
        with open(refFilNam, mode="r", encoding="utf-8-sig") as f:
            lines = f.readlines()

        # Compute the number of the first line that contains the results
        iSta = 0
        for iLin in range(min(2, len(lines))):
            if "svn-id" in lines[iLin]:
                iSta = iSta + 1
            if "last-generated" in lines[iLin]:
                iSta = iSta + 1

        r = dict()
        iLin = iSta
        while iLin < len(lines):
            lin = lines[iLin].strip('\n')
            try:
                (key, value) = lin.split("=")
                # Check if this is a statistics-* entry.
                if key.startswith("statistics-"):
                    # Call ast.literal_eval as value is a string that needs to be
                    # converted to a dictionary.

                    # The json string was pretty printed over several lines.
                    # Add to value the next line, unless it contains "-" or it does not exist.
                    value = value.strip()
                    while (iLin < len(lines) - 1 and lines[iLin + 1].find('=') == -1):
                        value = value + lines[iLin + 1].strip('\n').strip()
                        iLin += 1
                    d[key] = ast.literal_eval(value)
                else:
                    s = (value[value.find('[') + 1: value.rfind(']')]).strip()
                    numAsStr = s.split(',')
                    val = []
                    for num in numAsStr:
                        # We need to use numpy.float64 here for the comparison to work
                        val.append(numpy.float64(num))
                    r[key] = val
            except ValueError as detail:
                s = "%s could not be parsed.\n" % refFilNam
                self._reporter.writeError(s)
                raise TypeError(detail)
            iLin += 1
        d['results'] = r

        return d

    def _askNoReferenceResultsFound(self, yS, refFilNam, ans):
        """ Ask user what to do if no reference data were found
           :param yS: A list where each element is a dictionary of variable names and simulation
                      results that are to be plotted together.
           :param refFilNam: Name of reference file (used for reporting only).
           :param ans: A previously entered answer, either ``y``, ``Y``, ``n`` or ``N``.
           :return: A triple ``(updateReferenceData, foundError, ans)`` where ``updateReferenceData``
                    and ``foundError`` are booleans, and ``ans`` is ``y``, ``Y``, ``n`` or ``N``.

        """
        updateReferenceData = False
        foundError = False

        if len(yS) > 0:
            sys.stdout.write(
                "*** Warning: The old reference data had no results, but the new simulation produced results\n")
            sys.stdout.write("             for %s\n" % refFilNam)
            sys.stdout.write("             Accept new results?\n")
            while not (ans == "n" or ans == "y" or ans == "Y" or ans == "N"):
                ans = input("             Enter: y(yes), n(no), Y(yes for all), N(no for all): ")
            if ans == "y" or ans == "Y":
                # update the flag
                updateReferenceData = True
        return (updateReferenceData, foundError, ans)

    def _check_statistics(self, old_res, y_tra, stage, foundError, newStatistics, mat_file_name):
        """ Checks the simulation or translation statistics and return
            `True` if there is a new statistics, or a statistics is no longer present, or if `newStatistics == True`.
        """
        r = newStatistics
        if 'statistics-%s' % stage in old_res:
            # Found old statistics.
            # Check whether the new results have also such a statistics.
            if stage in y_tra:
                # Check whether it changed.
                for key in old_res['statistics-%s' % stage]:
                    if key in y_tra[stage]:
                        if not self.are_statistics_equal(
                                old_res['statistics-%s' % stage][key], y_tra[stage][key]):
                            if foundError:
                                self._reporter.writeWarning("%s: Translation statistics for %s and results changed for %s.\n Old = %s\n New = %s"
                                                            % (mat_file_name, stage, key, old_res['statistics-%s' % stage][key], y_tra[stage][key]))
                            else:
                                self._reporter.writeWarning("%s: Translation statistics for %s changed for %s, but results are unchanged.\n Old = %s\n New = %s"
                                                            % (mat_file_name, stage, key, old_res['statistics-%s' % stage][key], y_tra[stage][key]))

                            r = True
                    else:
                        self._reporter.writeWarning("%s: Found translation statistics for %s for %s in old but not in new results.\n Old = %s"
                                                    % (mat_file_name, stage, key, old_res['statistics-%s' % stage][key]))
                        r = True
            else:
                # The new results have no such statistics.
                self._reporter.writeWarning(
                    "%s: Found translation statistics for %s in old but not in new results." %
                    (mat_file_name, stage))
                r = True
        else:
            # The old results have no such statistics.
            if stage in y_tra:
                # The new results have such statistics, hence the statistics changed.
                self._reporter.writeWarning(
                    "%s: Found translation statistics for %s in new but not in old results." %
                    (mat_file_name, stage))
                r = True
        return r

    def _compareResults(self, data_idx, oldRefFulFilNam, y_sim, y_tra, refFilNam, ans):
        """ Compares the new and the old results.

            :param matFilNam: Matlab file name.
            :param oldRefFilFilNam: File name including path of old reference files.
            :param y_sim: A list where each element is a dictionary of variable names and simulation
                           results that are to be plotted together.
            :param y_tra: A dictionary with the translation statistics.
            :param refFilNam: Name of the file with reference results (used for reporting only).
            :param ans: A previously entered answer, either ``y``, ``Y``, ``n`` or ``N``.
            :param model_name: Model name, used for reporting.
            :return: A triple ``(updateReferenceData, foundError, ans)`` where ``updateReferenceData``
                     and ``foundError`` are booleans, and ``ans`` is ``y``, ``Y``, ``n`` or ``N``.

        """
        matFilNam = self._data[data_idx]['ResultFile']
        model_name = self._data[data_idx]['model_name']

        # Reset answer, unless it is set to Y or N
        if not (ans == "Y" or ans == "N"):
            ans = "-"
        updateReferenceData = False
        # If previously the user chose to update all refererence data, then
        # we set updateReferenceData = True
        if ans == "Y":
            updateReferenceData = True
        foundError = False
        verifiedTime = False

        # Load the old data (in dictionary format)
        old_results = self._readReferenceResults(oldRefFulFilNam)
        # Numerical results of the simulation
        y_ref = old_results['results']

        if len(y_ref) == 0:
            return self._askNoReferenceResultsFound(y_sim, refFilNam, ans)

        # The old data contains results
        t_ref = y_ref.get('time')

        # Iterate over the pairs of data that are to be plotted together
        timOfMaxErr = dict()
        noOldResults = []  # List of variables for which no old results have been found

        list_var_ref = [el for el in y_ref.keys() if not re.search('time', el, re.I)]
        list_var_sim = [el for gr in y_sim for el in gr.keys() if not re.search('time', el, re.I)]
        for var in list_var_ref:  # reference variables not available in simulation results
            if var not in list_var_sim:
                idx = self._init_comp_info(model_name, matFilNam)
                # We skip warning considering it is only the case for x variables against which y variables
                # are plotted.
                self._update_comp_info(idx, var, None, False, 0, 'skip', data_idx)

        for pai in y_sim:
            t_sim = pai['time']
            if not verifiedTime:
                verifiedTime = True

            # The time interval is the same for the stored and the current data.
            # Check the accuracy of the simulation.
            for varNam in list(pai.keys()):
                # Iterate over the variable names that are to be plotted together
                if varNam != 'time':
                    if varNam in y_ref:
                        # Check results
                        if self._isParameter(pai[varNam]):
                            t = [min(t_sim), max(t_sim)]
                        else:
                            t = t_sim

                        # Compare times series.
                        (res, timMaxErr, warning) = self.areResultsEqual(
                            t_ref, y_ref[varNam], t, pai[varNam], varNam, data_idx
                        )

                        if warning:
                            self._reporter.writeWarning(warning)
                        if not res:
                            foundError = True
                            timOfMaxErr[varNam] = timMaxErr
                    else:
                        # There is no old data series for this variable name
                        self._reporter.writeWarning(
                            "{}: Did not find variable {} in old results.".format(
                                refFilNam, varNam))
                        foundError = True
                        noOldResults.append(varNam)

        # Compare the simulation statistics
        # There are these cases:
        # 1. The old reference results have no statistics, in which case new results may be written.
        # 2. The old reference results have statistics, and they are the same or different.
        # Statistics of the simulation model
        newStatistics = False
        if self._modelica_tool != 'jmodelica':
            for stage in ['initialization', 'simulation']:
                # Updated newStatistics if there is a new statistic. The other
                # arguments remain unchanged.
                newStatistics = self._check_statistics(
                    old_results, y_tra, stage, foundError, newStatistics, matFilNam)

        # If the users selected "Y" or "N" (to not accept or reject any new results) in previous tests,
        # or if the script is run in batch mode, then don't plot the results.
        # If we found an error, plot the results, and ask the user to accept or
        # reject the new values.
        if (foundError or newStatistics) and (not self._batch) and (
                not ans == "N") and (not ans == "Y"):
            print("             For {},".format(refFilNam))
            print("             accept new file and update reference files?")

            if self._comp_tool == 'legacy':
                print("(Close plot window to continue.)")
                self.legacy_plot(y_sim, t_ref, y_ref, noOldResults, timOfMaxErr, matFilNam)
            else:
                self.funnel_plot(model_name)

            while not (ans == "n" or ans == "y" or ans == "Y" or ans == "N"):
                ans = input("             Enter: y(yes), n(no), Y(yes for all), N(no for all): ")

            if ans == "y" or ans == "Y":
                # update the flag
                updateReferenceData = True

        return (updateReferenceData, foundError, ans)

    def funnel_plot(self, model_name, browser=None):
        idx = next(i for i, el in enumerate(self._comp_info) if el['model'] == model_name)
        comp_data = self._comp_info[idx]['comparison']
        dict_var_info = defaultdict(list)
        list_files = []
        for iv, v in enumerate(comp_data['variables']):
            dict_var_info[v].append({'group': comp_data['var_groups'][iv],
                                     'dir': comp_data['funnel_dirs'][iv]})
        for d in dict_var_info.values():  # performed outside previous iteration for right order
            for el in ['reference.csv', 'test.csv', 'errors.csv']:
                # d3.js will only load first element
                list_files.append('{}/{}'.format(d[0]['dir'], el))
        # Custom the plot.
        plot_title = comp_data['file_name']
        max_plot_per100 = 4
        height = 100 * \
            (1 + max(0, max(comp_data['var_groups']) - max_plot_per100) / max_plot_per100)
        err_plot_height = 0.18 * 100 / height

        with open(self._PLOT_TEMPLATE, 'r') as f:
            template = f.read()
        content = re.sub(r'\$PAGE_TITLE', plot_title, template)
        content = re.sub(r'\$TITLE', plot_title, content)
        content = re.sub(r'\$DICT_VAR_INFO', json.dumps(dict_var_info), content)
        content = re.sub(r'\$HEIGHT', '{}%'.format(height), content)
        content = re.sub(r'\$ERR_PLOT_HEIGHT', str(err_plot_height), content)
        server = pyfunnel.MyHTTPServer(('', 0), pyfunnel.CORSRequestHandler,
                                       str_html=content, url_html='funnel')
        server.browse(list_files, browser=browser)

    def legacy_plot(self, y_sim, t_ref, y_ref, noOldResults, timOfMaxErr, matFilNam):
        nPlo = len(y_sim)
        iPlo = 0
        plt.clf()
        for pai in y_sim:
            iPlo += 1
            plt.subplot(nPlo, 1, iPlo)
            # Iterate over the variable names that are to be plotted together
            color = ['k', 'r', 'b', 'g', 'c', 'm']
            iPai = -1
            t_sim = pai['time']
            for varNam in list(pai.keys()):
                iPai += 1
                if iPai > len(color) - 1:
                    iPai = 0
                if varNam != 'time':
                    if self._isParameter(pai[varNam]):
                        plt.plot([min(t_sim), max(t_sim)], pai[varNam],
                                 color[iPai] + '-', label='New ' + varNam)
                    else:
                        plt.plot(self._getTimeGrid(t_sim[0], t_sim[-1], len(pai[varNam])),
                                 pai[varNam],
                                 color[iPai] + '-', label='New ' + varNam)

                    # Test to make sure that this variable has been found in the old results
                    if noOldResults.count(varNam) == 0:
                        if self._isParameter(y_ref[varNam]):
                            # for parameters, don't just draw a dot, as these are hard to see as
                            # they are on the box
                            plt.plot([min(t_ref), max(t_ref)], y_ref[varNam],
                                     color[iPai] + 'x', markersize=10, label='Old ' + varNam)
                        else:
                            plt.plot(self._getTimeGrid(t_ref[0], t_ref[-1], len(y_ref[varNam])),
                                     y_ref[varNam],
                                     color[iPai] + '.', label='Old ' + varNam)
                    # Plot the location of the maximum error
                    if varNam in timOfMaxErr:
                        plt.axvline(x=timOfMaxErr[varNam])

            leg = plt.legend(loc='right', fancybox=True)
            leg.get_frame().set_alpha(0.5)  # transparent legend
            plt.xlabel('time')
            plt.grid(True)
            if iPlo == 1:
                plt.title(matFilNam)

        # Store the graphic objects.
        # The first plot is shown using the default size.
        # Afterwards, the plot is resized to have the same size as
        # the previous plot.
        gcf = plt.gcf()
        if self._figSize is not None:
            gcf.set_size_inches(self._figSize, forward=True)

        # Display the plot
        plt.show()
        # Store the size for reuse in the next plot.
        self._figSize = gcf.get_size_inches()

    def are_statistics_equal(self, s1, s2):
        """ Compare the simulation statistics `s1` and `s2` and
            return `True` if they are equal, or `False` otherwise.

        """
        x = s1.strip()
        y = s2.strip()
        if x == y:
            return True
        # If they have a comma, such as from 1, 20, 1, 14, then split it,
        # sort it, and compare the entries for equality

        def g(s): return s.replace(" ", "").split(",")
        sp1 = sorted(g(x))
        sp2 = sorted(g(y))
        # If the list have different lengths, they are not equal
        if len(sp1) != len(sp2):
            return False
        # They are of equal lengths, compare each element
        for i in range(len(sp1)):
            if sp1[i] != sp2[i]:
                return False

        return True

    def _compare_and_rewrite_fmu_dependencies(
            self,
            new_dependencies,
            reference_file_path,
            reference_file_name,
            ans):
        """ Compares whether the ``.fmu`` dependencies have been changed.
            If they are the same, this function does nothing.
            If they do not exist in the reference results, it askes to generate them.
            If they differ from the reference results, it askes whether to accept the new ones.

            :param new_dependencies: A dictionary with the new dependencies.
            :param reference_file_path: Path to the file with reference results.
            :param reference_file_name: Name of the file with reference results.
            :param ans: A previously entered answer, either ``y``, ``Y``, ``n`` or ``N``.
            :return: A tuple consisting of a boolean ``updated_reference_data`` and the value of ``ans``.

        """
        # Absolute path to the reference file
        abs_ref_fil_nam = os.path.join(reference_file_path, reference_file_name)
        # Put dependencies in data format needed to write to the reference result file
        y_tra = dict()
        y_tra['fmu-dependencies'] = new_dependencies

        # Check whether the reference results exist.
        if not os.path.exists(abs_ref_fil_nam):
            print("*** Warning: Reference file {} does not yet exist.".format(reference_file_name))
            while not (ans == "n" or ans == "y" or ans == "Y" or ans == "N"):
                print("             Create new file?")
                ans = input("             Enter: y(yes), n(no), Y(yes for all), N(no for all): ")
            if ans == "y" or ans == "Y":
                self._writeReferenceResults(abs_ref_fil_nam, None, y_tra)
                self._reporter.writeWarning("*** Warning: Wrote new reference file %s." %
                                            reference_file_name)
            else:
                self._reporter.writeWarning("*** Warning: Did not write new reference file %s." %
                                            reference_file_name)
            return [True, ans]

        # The file that may contain the reference results exist.
        old_dep = self._readReferenceResults(abs_ref_fil_nam)
        # Check whether it contains a key 'statistics-fmu-dependencies'
        if 'statistics-fmu-dependencies' in old_dep:
            # Compare the statistics for each section
            found_differences = False
            for typ in ['InitialUnknowns', 'Outputs', 'Derivatives']:
                if old_dep['statistics-fmu-dependencies'][typ] != new_dependencies[typ]:
                    print(
                        "*** Warning: Reference file {} has different FMU statistics for '{}'.".format(reference_file_name, typ))
                    found_differences = True
            if found_differences:
                while not (ans == "n" or ans == "y" or ans == "Y" or ans == "N"):
                    print("             Rewrite file?")
                    ans = input("             Enter: y(yes), n(no), Y(yes for all), N(no for all): ")
                if ans == "y" or ans == "Y":
                    self._writeReferenceResults(abs_ref_fil_nam, None, y_tra)
                    self._reporter.writeWarning(
                        "*** Warning: Rewrote reference file %s due to new FMU statistics." %
                        reference_file_name)
            return [found_differences, ans]

        else:
            # The old file has no statistics. Ask to rewrite it.
            print("*** Warning: Reference file {} has no FMU statistics.".format(reference_file_name))
            while not (ans == "n" or ans == "y" or ans == "Y" or ans == "N"):
                print("             Rewrite file?")
                ans = input("             Enter: y(yes), n(no), Y(yes for all), N(no for all): ")
            if ans == "y" or ans == "Y":
                self._writeReferenceResults(abs_ref_fil_nam, None, y_tra)
                self._reporter.writeWarning(
                    "*** Warning: Rewrote reference file %s as the old one had no FMU statistics." %
                    reference_file_name)
            return [True, ans]

    def _check_fmu_statistics(self, ans):
        """ Check the fmu statistics from each regression test and compare it with the previously
            saved statistics stored in the library home folder.
            If the statistics differs,
            show a warning message containing the file name and path.
            If there is no statistics stored in the reference results in the library home folder,
            ask the user whether it should be generated.

            This function returns 1 if the statistics differ, or if the ``.fmu`` file
            is not found. The function returns 0 if there were no problems.
        """
        import buildingspy.fmi as fmi

        retVal = 0
        # Check if the directory
        # "self._libHome\\Resources\\ReferenceResults\\Dymola" exists, if not
        # create it.
        refDir = os.path.join(self._libHome, 'Resources', 'ReferenceResults', 'Dymola')
        if not os.path.exists(refDir):
            os.makedirs(refDir)

        for data in self._data:
            # Name of the reference file, which is the same as that matlab file name but with another extension.
            # Only check data for FMU exort.
            if self._includeFile(data['ScriptFile']) and data['mustExportFMU']:
                # Convert 'aa/bb.mos' to 'aa_bb.txt'
                mosFulFilNam = os.path.join(self.getLibraryName(), data['ScriptFile'])
                mosFulFilNam = mosFulFilNam.replace(os.sep, '_')
                refFilNam = os.path.splitext(mosFulFilNam)[0] + ".txt"
                fmu_fil = os.path.join(data['ResultDirectory'],
                                       self.getLibraryName(), data['FMUName'])
                try:
                    # Get the new dependency
                    dep_new = fmi.get_dependencies(fmu_fil)
                    # Compare it with the stored results, and update the stored results if
                    # needed and requested by the user.
                    [updated_reference_data, ans] = self._compare_and_rewrite_fmu_dependencies(
                        dep_new, refDir, refFilNam, ans)
                    # Reset answer, unless it is set to Y or N
                    if not (ans == "Y" or ans == "N"):
                        ans = "-"
                    if updated_reference_data:
                        retVal = 1

                except UnicodeDecodeError as e:
                    em = "UnicodeDecodeError({0}): {1}.\n".format(e.errno, e)
                    em += "Output file of " + data['ScriptFile'] + " is excluded from unit tests.\n"
                    em += "The model appears to contain a non-asci character\n"
                    em += "in the comment of a variable, parameter or constant.\n"
                    em += "Check " + data['ScriptFile'] + " and the classes it instanciates.\n"
                    self._reporter.writeError(em)
                except IOError as e:
                    em = "IOError({0}): {1}.\n".format(e.errno, e)
                    em += "Output file of " + data['ScriptFile'] + \
                        " is excluded from unit tests because\n"
                    em += "the file " + fmu_fil + " does not exist\n."
                    self._reporter.writeError(em)
        return retVal

    def _get_jmodelica_warnings(self, error_text, model):
        """ Return a list with all JModelica warnings
        """
        import re

        lis = list()
        # Search for all warnings
        for k, v in list(self._error_dict.get_dictionary().items()):
            # Search in each line of the error file
            for lin in error_text:
                # JModelica/ThirdParty/MSL/Modelica/Media/package.mo has errorneous each
                # which we skip in our testing
                if ("Ignoring erroneous 'each' for the modification ' = reference_X'" in lin) or \
                        ("Ignoring erroneous 'each' for the modification ' = fill(0,0)'" in lin) or \
                        ("""Ignoring erroneous 'each' for the modification ' = {","}'""" in lin):
                    break
                # Ignore warnings of the form Iteration variable "der(xxx)" is missing start value!
#                if re.search(r"""Iteration variable "der\(\S|.\)" is missing start value!""", lin):
#                    break
                if v['tool_message'] in lin:
                    # Found a warning. Report it to the reporter, and add it to the list that will be written to
                    # the json file.
                    #                  self._reporter.writeWarning(v["model_message"].format(model))
                    msg = lin.strip(' \n')
                    self._reporter.writeWarning("{}: {}".format(model, msg))
                    lis.append(msg)
                    self._error_dict.increment_counter(k)
        # Return a dictionary with all warnings
        return lis

    def _verify_jmodelica_runs(self):
        """ Check the results of the JModelica tests.

            This function returns 0 if no errors occurred,
            or a positive non-zero number otherwise.
        """
        iTra = 0
        iSim = 0
        iOmiSim = 0
        # Iterate over directories
        all_res = []
        for d in self._temDir:
            # Iterate over json files
            # The python file have names such as class_class_class.py
            for fil in glob.glob("{}{}*_*.py".format(d, os.path.sep)):
                # Check if there is a corresponding json file
                json_name = fil.replace(".py", "_run.json")
                if not os.path.exists(json_name):
                    em = "Did not find {}. Is JModelica properly installed?".format(json_name)
                    with open('stdout', 'r', encoding="utf-8-sig") as tem:
                        for lin in tem:
                            em = em + "**** stdout file: {}\n".format(lin)
                        em = em + "**** end of stdout file\n"
                    self._reporter.writeError(em)
                    iTra = iTra + 1
                else:
                    with open(json_name, 'r', encoding="utf-8-sig") as json_file:
                        res = json.load(json_file)
                        # Get warnings from stdout that was captured from the compilation
                        if 'stdout' in res['translation']:
                            warnings = self._get_jmodelica_warnings(
                                error_text=res['translation']['stdout'],
                                model=res['model'])
                            res['translation']['warnings'] = warnings
                            # We don't need the stdout anymore, which can be long.
                            del res['translation']['stdout']

                        all_res.append(res)
                        if not res['translation']['success']:
                            em = "Translation of {} failed.".format(res['model'])
                            self._reporter.writeError(em)
                            iTra = iTra + 1
                        elif not res['simulation']['success']:
                            # Check if simulation was omitted based configuration.
                            if 'message' in res['simulation'] and \
                               res['simulation']['message'] == 'No simulation requested.':
                                # Write a message, except if this model is for FMU export only
                                # Get the info from the data structure that has the experiment
                                # specification.
                                mustExportFMU = False
                                model_name = res['model']
                                for ele in self._data:
                                    if ele['model_name'] == model_name:
                                        if ele['mustExportFMU']:
                                            mustExportFMU = True
                                            break
                                if not mustExportFMU:
                                    # This is a model that usually should be simulated,
                                    # and not only a model that need to be exported as an FMU
                                    print("*** Did not simulate {}".format(res['model']))
                                    iOmiSim = iOmiSim + 1
                            else:
                                em = "Simulation of {} failed with {}.".format(
                                    res['model'], res["simulation"]["exception"])
                                self._reporter.writeError(em)
                                iSim = iSim + 1

        if iTra > 0:
            print("\nNumber of models that failed translation                     : {}".format(iTra))
        if iSim > 0:
            print("\nNumber of models that translated but failed simulation       : {}".format(iSim))
        if iOmiSim > 0:
            print("\nNumber of models that configuration excluded from simulation : {}".format(iOmiSim))

        # Write all results to simulator log file
        with open(self._simulator_log_file, 'w', encoding="utf-8-sig") as sim_log:
            sim_log.write("{}\n".format(json.dumps(all_res, indent=2, sort_keys=True)))

        return self._writeSummaryMessages()

    def _get_size_dir(self, start_path):
        total_size = 0
        for dirpath, dirnames, filenames in os.walk(start_path):
            for f in filenames:
                fp = os.path.join(dirpath, f)
                total_size += os.path.getsize(fp)
        return total_size

    def _checkReferencePoints(self, ans):
        """ Check reference points from each regression test and compare it with the previously
            saved reference points of the same test stored in the library home folder.
            If all the reference points are not within a certain tolerance with the previous results,
            show a warning message containing the file name and path.
            If there is no ``.mat`` file of the reference points in the library home folder,
            ask the user whether it should be generated.

            This function returns ``1`` if reading reference results or reading the translation
            statistics failed. In this case, the calling method should not attempt to do
            further processing. The function returns ``0`` if there were no problems. In
            case of wrong simulation results, this function also returns ``0``, as this is
            not considered an error in executing this function.
        """
        # Check if the directory
        # "self._libHome\\Resources\\ReferenceResults\\Dymola" exists, if not
        # create it.
        refDir = os.path.join(self._libHome, 'Resources', 'ReferenceResults', 'Dymola')
        if not os.path.exists(refDir):
            os.makedirs(refDir)

        ret_val = 0
        for data_idx, data in enumerate(self._data):
            # Only check data that need to be simulated. This excludes the FMU export
            # from this test.
            # Nota for JModelica: data['jmodelica']['simulate']=True is an additional condition.
            check_condition = self._includeFile(data['ScriptFile']) and data['mustSimulate']
            if self._modelica_tool == 'jmodelica':
                check_condition = check_condition and data[self._modelica_tool]['simulate']
            if check_condition:
                get_user_prompt = True
                # Convert 'aa/bb.mos' to 'aa_bb.txt'
                mosFulFilNam = os.path.join(self.getLibraryName(), data['ScriptFile'])
                mosFulFilNam = mosFulFilNam.replace(os.sep, '_')
                refFilNam = os.path.splitext(mosFulFilNam)[0] + ".txt"
                try:
                    # extract simulation results from the ".mat" file corresponding to "filNam"
                    warnings = []
                    errors = []
                    # Get the simulation results
                    y_sim = self._getSimulationResults(data, warnings, errors)
                    # Get the translation statistics
                    if self._modelica_tool != 'jmodelica':
                        y_tra = self._getTranslationStatistics(data, warnings, errors)
                    else:
                        y_tra = None
                    for entry in warnings:
                        self._reporter.writeWarning(entry)
                    for entry in errors:
                        self._reporter.writeError(entry)
                    if len(errors) > 0:
                        # If there were errors when getting the results or translation statistics
                        # update self._comp_info to log errors and turn flags to return
                        matFilNam = data['ResultFile']
                        model_name = data['model_name']
                        idx = self._init_comp_info(model_name, matFilNam)
                        list_var_ref = [el for gr in data['ResultVariables'] for el in gr]
                        for iv, var_ref in enumerate(list_var_ref):
                            if iv == 0:
                                self._update_comp_info(
                                    idx,
                                    var_ref,
                                    None,
                                    False,
                                    0,
                                    'Translation, simulation or extracting simulation results failed. {}'.format(
                                        '\n'.join(errors)),
                                    data_idx)
                            else:
                                self._update_comp_info(idx, var_ref, None, False, 0, '', data_idx)
                        # flags to return
                        ret_val = 1
                        get_user_prompt = False

                except UnicodeDecodeError as e:
                    em = "UnicodeDecodeError({0}): {1}".format(e.errno, e)
                    em += "Output file of " + data['ScriptFile'] + " is excluded from unit tests.\n"
                    em += "The model appears to contain a non-asci character\n"
                    em += "in the comment of a variable, parameter or constant.\n"
                    em += "Check " + data['ScriptFile'] + " and the classes it instanciates.\n"
                    self._reporter.writeError(em)
                else:
                    # if there was no error for this test case, check user feedback for result
                    if get_user_prompt:
                        # Reset answer, unless it is set to Y or N
                        if not (ans == "Y" or ans == "N"):
                            ans = "-"
                        updateReferenceData = False
                        # check if reference results already exist in library
                        oldRefFulFilNam = os.path.join(refDir, refFilNam)
                        # If the reference file exists, and if the reference file contains
                        # results, compare the results.
                        if os.path.exists(oldRefFulFilNam):
                            # print('Found results for ' + oldRefFulFilNam)
                            [updateReferenceData, _, ans] = self._compareResults(
                                data_idx, oldRefFulFilNam, y_sim, y_tra, refFilNam, ans,
                            )
                        else:
                            # Reference file does not exist
                            print(
                                "*** Warning: Reference file {} does not yet exist.".format(refFilNam))
                            while not (ans == "n" or ans == "y" or ans == "Y" or ans == "N"):
                                print("             Create new file?")
                                ans = input(
                                    "             Enter: y(yes), n(no), Y(yes for all), N(no for all): ")
                            if ans == "y" or ans == "Y":
                                updateReferenceData = True
                        if updateReferenceData:    # If the reference data of any variable was updated
                            # Make dictionary to save the results and the svn information
                            self._writeReferenceResults(oldRefFulFilNam, y_sim, y_tra)
            else:
                # Tests that export FMUs do not have an output file. Hence, we do not warn
                # about these cases.
                if not data['mustExportFMU']:
                    self._reporter.writeWarning(
                        "Output file of " + data['ScriptFile'] + " is excluded from result test.")

        # Write all results to comparison log file and inform user.
        with open(self._comp_log_file, 'w', encoding="utf-8-sig") as comp_log:
            comp_log.write("{}\n".format(json.dumps(self._comp_info, indent=2, sort_keys=True)))

        if self._comp_tool == 'funnel':
            s = (
                "Comparison files output by funnel are stored in the directory "
                "'{}' of size {:.1f} MB.\nRun 'report' method of class 'Tester' "
                "to access a summary of the comparison results.\n").format(
                self._comp_dir,
                self._get_size_dir(self._comp_dir) * 1e-6)
            self._reporter.writeOutput(s)

        return ret_val

    def _performTranslationErrorChecks(self, logFil, stat):
        with open(logFil, mode="rt", encoding="utf-8-sig") as fil:
            lines = fil.readlines()

        for k, v in list(self._error_dict.get_dictionary().items()):
            stat[k] = 0
            for line in lines:
                # use regex to extract first group and sum them in stat
                if 'is_regex' in v and v['is_regex']:
                    import re
                    m = re.search(v["tool_message"], line)
                    if m is not None:
                        stat[k] = stat[k] + int(m.group(1))
                # otherwise, default: count the number of line occurences
                else:
                    if v["tool_message"] in line:
                        stat[k] = stat[k] + 1

        return stat

    def _checkSimulationError(self, errorFile):
        """ Check whether the simulation had any errors, and
            write the error messages to ``self._reporter``.
        """
        import json

        # Read the json file with the statistics
        if not os.path.isfile(self._statistics_log):
            raise IOError("Statistics file {} does not exist.".format(self._statistics_log))

        with open(self._statistics_log, mode="rt", encoding="utf-8-sig") as fil:
            try:
                stat = json.load(fil)['testCase']
            except ValueError as e:
                raise ValueError("Failed to parse {}.\n{}".format(self._statistics_log, str(e)))

        # Error counters
        iChe = 0
        iCom = 0
        iSim = 0
        iFMU = 0

        # Header for dump file
        with open(self._failed_simulator_log_file, "w") as f:
            f.write("Automatically generated BuildingsPy dump file for failed translations.\n\n")

        # Check for errors
        hasTranslationErrors = False
        for ele in stat:
            hasTranslationError = False
            if 'check' in ele and ele['check']['result'] is False:
                hasTranslationError = True
                iChe = iChe + 1
                self._reporter.writeError("Model check failed for '%s'." % ele["model"])
            if 'simulate' in ele and ele['simulate']['result'] is False:
                hasTranslationError = True
                iSim = iSim + 1
                self._reporter.writeError("Simulation failed for '%s'." %
                                          ele["simulate"]["command"])
            elif 'FMUExport' in ele and ele['FMUExport']['result'] is False:
                iFMU = iFMU + 1
                self._reporter.writeError("FMU export failed for '%s'." %
                                          ele["FMUExport"]["command"])

            # Check for problems.
            # First, determine whether we had a simulation or an FMU export
            if 'simulate' in ele:
                key = 'simulate'
            else:
                key = 'FMUExport'

            if key in ele:
                logFil = ele[key]["translationLog"]
                ele[key] = self._performTranslationErrorChecks(logFil, ele[key])
                for k, v in list(self._error_dict.get_dictionary().items()):
                    # For JModelica, we neither have simulate nor FMUExport
                    if ele[key][k] > 0:
                        self._reporter.writeWarning(v["model_message"].format(ele[key]["command"]))
                        self._error_dict.increment_counter(k)

            if hasTranslationError:
                hasTranslationErrors = True
                with open(self._failed_simulator_log_file, "a") as f:
                    f.write("===============================\n")
                    f.write("=====START OF NEW LOG FILE=====\n")
                    f.write("===============================\n")
                    with open(logFil, "r") as f2:
                        f.write(f2.read())
                    f.write("\n\n\n")

        if iChe > 0:
            print("Number of models that failed check                           : {}".format(iChe))
        if iSim > 0:
            print("Number of models that failed to simulate                     : {}".format(iSim))
        if iFMU > 0:
            print("Number of models that failed to export as an FMU             : {}".format(iFMU))
        if hasTranslationErrors:
            print(
                "Check or simulation failed, see {} for more details about the failed models.".format(
                    self._failed_simulator_log_file))
        return self._writeSummaryMessages()

    def _writeSummaryMessages(self, silent=True):
        """Write summary messages"""

        for _, v in list(self._error_dict.get_dictionary().items()):
            counter = v['counter']
            if counter > 0 and not silent:
                print(v['summary_message'].format(counter))

        if not silent:
            self._reporter.writeOutput(
                "Script that runs unit tests had {} warnings and {} errors.\n".format(
                    self._reporter.getNumberOfWarnings(),
                    self._reporter.getNumberOfErrors(),
                )
            )
            sys.stdout.write("See '{}' for details.\n".format(self._simulator_log_file))

        if self._reporter.getNumberOfErrors() > 0:
            retval = 1
        elif self._reporter.getNumberOfWarnings() > 0:
            retval = 2
        else:
            retval = 0
            if not silent:
                self._reporter.writeOutput("Unit tests completed successfully.\n")
        sys.stdout.flush()

        return retval

    def get_number_of_tests(self):
        """ Returns the number of regression tests that will be run for the current library and configuration.

            Note: Needs to be run within the run method (where elements of self._data requiring no simulation
            are first removed).
        """
        return len(self._data)

    def printNumberOfClasses(self):
        """ Print the number of models, blocks and functions to the
            standard output stream
        """

        iMod = 0
        iBlo = 0
        iFun = 0
        for root, _, files in os.walk(self._libHome):
            pos = root.find('.svn' or '.git')
            # skip .svn folders
            if pos == -1:
                for filNam in files:
                    # find .mo files
                    pos = filNam.find('.mo')
                    posExa = root.find('Examples')
                    if pos > -1 and posExa == -1:
                        # find classes that are not partial
                        filFulNam = os.path.join(root, filNam)
                        iMod = self._checkKey("model", filFulNam, iMod)
                        iBlo = self._checkKey("block", filFulNam, iBlo)
                        iFun = self._checkKey("function", filFulNam, iFun)
        print("Number of models   : {!s}".format(iMod))
        print("          blocks   : {!s}".format(iBlo))
        print("          functions: {!s}".format(iFun))

    def _getModelCheckCommand(self, mosFilNam):
        """ Return lines that conduct a model check in pedantic mode.

        :param mosFilNam: The name of the ``*.mos`` file

        This function return a command of the form
        ``checkModel("Buildings.Controls.Continuous.Examples.LimPID")``
        """

        def get_model_name(mosFil, line):
            try:
                iSta = line.index('\"') + 1
                iEnd = line.index('\"', iSta)
                return line[iSta:iEnd]
            except ValueError as e:
                em = str(e) + "\n"
                em += "Did not find model name in '%s'\n" % mosFil
                self._reporter.writeError(em)
                raise ValueError(em)

        retVal = None
        with open(mosFilNam, mode="r+", encoding="utf-8-sig") as fil:
            for lin in fil:
                if "simulateModel" in lin or "modelToOpen" in lin:
                    if self._modelica_tool == 'dymola':
                        retVal = 'checkModel("{}")'.format(get_model_name(mosFilNam, lin))
                    elif self._modelica_tool == 'omc':
                        retVal = "checkModel({})".format(get_model_name(mosFilNam, lin))
                    break
        return retVal

    def _removePlotCommands(self, mosFilNam):
        """Remove all plot commands from the mos file.

        :param mosFilNam: The name of the ``*.mos`` file

        This function removes all plot commands from the file ``mosFilNam``.
        This allows to work around a bug in Dymola 2012 which can cause an exception
        from the Windows operating system, or which can cause Dymola to hang on Linux.
        """
        with open(mosFilNam, mode="r+", encoding="utf-8-sig") as fil:
            lines = fil.readlines()
        linWri = []
        goToPlotEnd = False
        for i in range(len(lines)):
            if not goToPlotEnd:
                if (lines[i].count("removePlots(") == 0) and (lines[i].count("createPlot(") == 0):
                    linWri.append(i)
                elif (lines[i].count("createPlot(")) > 0:
                    goToPlotEnd = True
            else:
                if (lines[i].count(";") > 0):
                    goToPlotEnd = False
        # Write file
        with open(mosFilNam, mode="w", encoding="utf-8") as filWri:
            for i in range(len(linWri)):
                filWri.write(lines[linWri[i]])

    def _write_runscripts(self):
        """Create the runAll.mos scripts, one per processor (self._nPro).

        The commands in the script depend on the tool: 'dymola', 'jmodelica' or 'omc'
        """
        import platform

        def _write_translation_stats(runFil, values):

            # Close the bracket for the JSON object
            runFil.write("""Modelica.Utilities.Streams.print("      }", """ +
                         '"' + values['statisticsLog'] + '"' + ");\n")

        def _print_end_of_json(isLastItem, fileHandle, logFileName):
            if isLastItem:
                fileHandle.write(
                    "Modelica.Utilities.Streams.print(\"    }\", \"%s\")\n" % logFileName)
                fileHandle.write(
                    "Modelica.Utilities.Streams.print(\"  ]\", \"%s\")\n" % logFileName)
                fileHandle.write("Modelica.Utilities.Streams.print(\"}\", \"%s\")\n" % logFileName)
            else:
                fileHandle.write(
                    "Modelica.Utilities.Streams.print(\"  },\", \"%s\")\n" % logFileName)

        nUniTes = 0

        # Count how many tests need to be simulated.
        nTes = self.get_number_of_tests()
        # Reduced the number of processors if there are fewer examples than processors
        if nTes < self._nPro:
            self.setNumberOfThreads(nTes)

        # For files that do not require a simulation, we need to set the path of the result files.
        # Not useful anymore since _write_runscripts is called only after the files that do not require
        # a simulation have already been removed from self_data (see run method).
        # for dat in self._data:
        #     if not dat['mustSimulate'] and not dat['mustExportFMU']:
        #         matFil = dat['ResultFile']
        #         for allDat in self._data:
        #             if allDat['mustSimulate']:
        #                 resFil = allDat['ResultFile']
        #                 if resFil == matFil:
        #                     dat['ResultDirectory'] = allDat['ResultDirectory']
        #                     break

        for iPro in range(self._nPro):

            ###################################################################################
            # Case for dymola and omc
            ###################################################################################
            if self._modelica_tool in ['dymola', 'omc']:
                runFil = open(os.path.join(self._temDir[iPro], self.getLibraryName(
                ), "runAll.mos"), mode="w", encoding="utf-8")
                runFil.write(
                    "// File autogenerated for process {!s} of {!s}\n".format(iPro + 1, self._nPro))
                runFil.write(
                    "// File created for execution by {}. Do not edit.\n".format(self._modelica_tool))

                if self._modelica_tool == 'dymola':
                    # Disable parallel computing as this can give slightly different results.
                    runFil.write('Advanced.ParallelizeCode = false;\n')
                    # Default values for options that can give slightly different results.
                    runFil.write('Evaluate=false;\n')
                    runFil.write('Advanced.CompileWith64=2;\n')
                    runFil.write('Advanced.EfficientMinorEvents=false;\n')
                    # Set the pedantic Modelica mode
                    if self._pedanticModelica:
                        runFil.write('Advanced.PedanticModelica = true;\n')
                    else:
                        runFil.write('Advanced.PedanticModelica = false;\n')
                    # Deactivate DDE
                    if platform.system() == "Windows":
                        runFil.write('// Deactivate DDE\n')
                        runFil.write('    (comp, sett) = GetDymolaCompiler();\n')
                        posDDE = "9"  # At position 9 DDE settings should be stored.
                        runFil.write('    DDE_orig = sett[{}];\n'.format(posDDE))
                        runFil.write('    sett[{}] = \"DDE=0\"; // Disable DDE.\n'.format(posDDE))
                        runFil.write('    SetDymolaCompiler(comp, sett);\n')

                    runFil.write(
                        ('cd(\"{}/{}\");\n'.format(self._temDir[iPro], self.getLibraryName())).replace("\\", "/"))
                    runFil.write('openModel("package.mo");\n')
                elif self._modelica_tool == 'omc':
                    runFil.write('loadModel(Modelica, {"3.2"});\n')
                    runFil.write('getErrorString();\n')
                    runFil.write('loadFile("package.mo");\n')

                # Add a flag so that translation info appears in console output.
                # This allows checking for numerical derivatives.
                # Dymola will write this output to a file when savelog(filename) is called.
                # However, the runtime log will be in dslog.txt.
                if self._modelica_tool == 'dymola':
                    runFil.write("Advanced.TranslationInCommandLog := true;\n")
                    # Set flag to support string parameters, which is required for the weather
                    # data file.
                    runFil.write("Modelica.Utilities.Files.remove(\"%s\");\n" %
                                 self._simulator_log_file)

                runFil.write("Modelica.Utilities.Files.remove(\"%s\");\n" % self._statistics_log)

                runFil.write(r"""
    Modelica.Utilities.Streams.print("{\"testCase\" : [", "%s");
    """ % self._statistics_log)
                # Count the number of experiments that need to be simulated or exported as an FMU.
                # This is needed to properly close the json brackets.
                nItem = 0
                for i in range(iPro, nTes, self._nPro):
                    if self._data[i]['mustSimulate'] or self._data[i]['mustExportFMU']:
                        nItem = nItem + 1
                iItem = 0
                # Write unit tests for this process
                for i in range(iPro, nTes, self._nPro):
                    # Check if this mos file should be simulated
                    if self._data[i]['mustSimulate'] or self._data[i]['mustExportFMU']:
                        isLastItem = (iItem == nItem - 1)
                        self._data[i]['ResultDirectory'] = self._temDir[iPro]
                        mosFilNam = os.path.join(self.getLibraryName(),
                                                 "Resources", "Scripts", "Dymola",
                                                 self._data[i]['ScriptFile'])
                        absMosFilNam = os.path.join(self._temDir[iPro], mosFilNam)

                        values = {
                            "mosWithPath": mosFilNam.replace(
                                "\\",
                                "/"),
                            "checkCommand": self._getModelCheckCommand(absMosFilNam).replace(
                                "\\",
                                "/"),
                            "checkCommandString": self._getModelCheckCommand(absMosFilNam).replace(
                                '\"',
                                r'\\\"'),
                            "scriptFile": self._data[i]['ScriptFile'].replace(
                                "\\",
                                "/"),
                            "model_name": self._data[i]['model_name'].replace(
                                "\\",
                                "/"),
                            "model_name_underscore": self._data[i]['model_name'].replace(
                                ".",
                                "_"),
                            "statisticsLog": self._statistics_log.replace(
                                "\\",
                                "/"),
                            "translationLog": os.path.join(
                                self._temDir[iPro],
                                self.getLibraryName(),
                                self._data[i]['model_name'] +
                                ".translation.log").replace(
                                "\\",
                                "/"),
                            "simulatorLog": self._simulator_log_file.replace(
                                "\\",
                                "/")}

                        if 'FMUName' in self._data[i]:
                            values["FMUName"] = self._data[i]['FMUName']

                        if self._modelica_tool == 'dymola':
                            # Delete command log, model_name.simulation.log and dslog.txt
                            runFil.write(
                                "Modelica.Utilities.Files.remove(\"%s.translation.log\");\n" %
                                values["model_name"])
                            runFil.write("Modelica.Utilities.Files.remove(\"dslog.txt\");\n")
                            runFil.write("clearlog();\n")

                        if self._modelica_tool == 'omc':
                            runFil.write('getErrorString();\n')

                        ########################################################################
                        # Write line for model check
                        if self._modelica_tool == 'dymola':
                            model_name = values["model_name"]
                            if model_name.startswith(
                                    "Obsolete.", model_name.find(".") + 1):
                                # This model is in IBPSA.Obsolete, or Buildings.Obsolete etc.
                                values["set_non_pedantic"] = "Advanced.PedanticModelica = false;\n"
                                values["set_pedantic"] = "Advanced.PedanticModelica = true;\n"
                            else:  # Set to empty string as for non-obsolete models, we don't switch to non-pedantic mode
                                values["set_non_pedantic"] = ""
                                values["set_pedantic"] = ""

                            template = r"""
    {set_non_pedantic}
    rCheck = {checkCommand};
    {set_pedantic}
    Modelica.Utilities.Streams.print("    {{ \"file\" :  \"{mosWithPath}\",", "{statisticsLog}");
    Modelica.Utilities.Streams.print("      \"model\" : \"{model_name}\",", "{statisticsLog}");
    Modelica.Utilities.Streams.print("      \"check\" : {{", "{statisticsLog}");
    Modelica.Utilities.Streams.print("        \"command\" : \"{checkCommandString};\",", "{statisticsLog}");
    Modelica.Utilities.Streams.print("        \"result\"  : " + String(rCheck), "{statisticsLog}");
    Modelica.Utilities.Streams.print("      }},", "{statisticsLog}");
    """
                            runFil.write(template.format(**values))

                        ##########################################################################
                        # Write commands for checking translation and simulation results.
                        if self._modelica_tool == 'dymola' and self._data[i]["mustSimulate"]:
                            # Remove dslog.txt, run a simulation, rename dslog.txt, and
                            # scan this log file for errors.
                            # This is needed as RunScript returns true even if the simulation failed.
                            # We read to dslog file line by line as very long files can lead to
                            # Out of memory for strings
                            # It could due to too large matrices, infinite recursion, or uninitialized variables.
                            # You can increase the size of 'Stringbuffer' in dymola/source/matrixop.h.
                            # The stack of functions is:
                            # Modelica.Utilities.Streams.readFile
                            template = r"""
    {set_non_pedantic}
    rScript=RunScript("Resources/Scripts/Dymola/{scriptFile}");
    {set_pedantic}
    savelog("{model_name}.translation.log");
    if Modelica.Utilities.Files.exist("dslog.txt") then
      Modelica.Utilities.Files.move("dslog.txt", "{model_name}.dslog.log");
    end if;
    iSuc=0;
    if Modelica.Utilities.Files.exist("{model_name}.dslog.log") then
      iLin=1;
      endOfFile=false;
      while (not endOfFile) loop
        (_line, endOfFile)=Modelica.Utilities.Streams.readLine("{model_name}.dslog.log", iLin);
        iLin=iLin+1;
        iSuc=iSuc+Modelica.Utilities.Strings.count(_line, "Integration terminated successfully");
      end while;
      Modelica.Utilities.Streams.close("{model_name}.dslog.log");
    else
      Modelica.Utilities.Streams.print("{model_name}.dslog.log was not generated.", "{model_name}.log");
    end if;
    """
                            runFil.write(template.format(**values))

                            template = r"""
    Modelica.Utilities.Streams.print("      \"simulate\" : {{", "{statisticsLog}");
    Modelica.Utilities.Streams.print("        \"command\" : \"RunScript(\\\"Resources/Scripts/Dymola/{scriptFile}\\\");\",", "{statisticsLog}");
    Modelica.Utilities.Streams.print("        \"translationLog\"  : \"{translationLog}\",", "{statisticsLog}");
    Modelica.Utilities.Streams.print("        \"result\"  : " + String(iSuc > 0), "{statisticsLog}");
    """
                            runFil.write(template.format(**values))

                            _write_translation_stats(runFil, values)

                            _print_end_of_json(isLastItem,
                                               runFil,
                                               self._statistics_log)

                        ##########################################################################
                        # FMU export
                        if self._modelica_tool == 'dymola' and self._data[i]["mustExportFMU"]:
                            template = r"""
    Modelica.Utilities.Files.removeFile("{FMUName}");
    RunScript("Resources/Scripts/Dymola/{scriptFile}");
    savelog("{model_name}.translation.log");
    if Modelica.Utilities.Files.exist("dslog.txt") then
      Modelica.Utilities.Files.move("dslog.txt", "{model_name}.dslog.log");
    end if;
    iSuc=0;
    if Modelica.Utilities.Files.exist("{model_name}.dslog.log") then
      iLin=1;
      endOfFile=false;
      while (not endOfFile) loop
        (_line, endOfFile)=Modelica.Utilities.Streams.readLine("{model_name}.dslog.log", iLin);
        iLin=iLin+1;
        iSuc=iSuc+Modelica.Utilities.Strings.count(_line, "Created {FMUName}");
      end while;
      Modelica.Utilities.Streams.close("{model_name}.dslog.log");
    else
      Modelica.Utilities.Streams.print("{model_name}.dslog.log was not generated.", "{model_name}.log");
    end if;
    """
                            runFil.write(template.format(**values))

                            template = r"""
    Modelica.Utilities.Streams.print("      \"FMUExport\" : {{", "{statisticsLog}");
    Modelica.Utilities.Streams.print("        \"command\" :\"RunScript(\\\"Resources/Scripts/Dymola/{scriptFile}\\\");\",", "{statisticsLog}");
    Modelica.Utilities.Streams.print("        \"translationLog\"  : \"{translationLog}\",", "{statisticsLog}");
    Modelica.Utilities.Streams.print("        \"result\"  : " + String(iSuc > 0), "{statisticsLog}");
    """
                            runFil.write(template.format(**values))

                            _write_translation_stats(runFil, values)

                            _print_end_of_json(isLastItem,
                                               runFil,
                                               self._statistics_log)

                        elif self._modelica_tool == 'omc':
                            template("""
    runScript("Resources/Scripts/Dymola/{scriptFile}");
    getErrorString();
    """)
                            runFil.write(template.format(**values))

                        if self._modelica_tool == 'dymola' and not (
                                self._data[i]["mustExportFMU"] or self._data[i]["mustSimulate"]):
                            print(
                                "****** {} neither requires a simulation nor an FMU export.".format(self._data[i]['ScriptFile']))

                        self._removePlotCommands(absMosFilNam)
                        nUniTes = nUniTes + 1
                        iItem = iItem + 1
                if self._modelica_tool == 'dymola' and platform.system() == 'Windows':
                    # Reset DDE to original settings
                    runFil.write('// Reset DDE settings like before\n')
                    runFil.write('    sett[{}] = DDE_orig;\n'.format(posDDE))
                    runFil.write('    SetDymolaCompiler(comp, sett);\n')
                runFil.write("exit();\n")
                runFil.close()
            ###################################################################################
            # Case for jmodelica
            ###################################################################################
            elif self._modelica_tool == 'jmodelica':
                data = []
                for i in range(iPro, nTes, self._nPro):
                    # Store ResultDirectory into data dict.
                    self._data[i]['ResultDirectory'] = self._temDir[iPro]
                    # Copy data used for this process only.
                    data.append(self._data[i])
                    nUniTes = nUniTes + 1
                self._write_jmodelica_runfile(self._temDir[iPro], data)

        print("Generated {} regression tests.\n".format(nUniTes))

    @staticmethod
    def _get_set_of_result_variables(list_of_result_variables):
        s = set()
        for ent in list_of_result_variables:
            for ele in ent:
                s.add(ele)
        return s

    def _write_jmodelica_runfile(self, directory, data):
        """ Write the JModelica runfile for all experiments in data.

        :param directory: The name of the directory where the files will be written.
        :param data: A list with the data for the experiments.
        """
        import inspect
        import buildingspy.development.regressiontest as r
        import jinja2

        path_to_template = os.path.dirname(inspect.getfile(r))
        env = jinja2.Environment(loader=jinja2.FileSystemLoader(path_to_template))
        with open(os.path.join(directory, "run.py"), mode="w", encoding="utf-8") as fil:
            models_underscore = []
            for dat in data:
                models_underscore.append(dat['model_name'].replace(".", "_"))
            template = env.get_template("jmodelica_run_all.template")
            txt = template.render(models_underscore=sorted(models_underscore))
            fil.write(txt)

        tem_mod = env.get_template("jmodelica_run.template")

        for dat in data:
            model = dat['model_name']
            # Filter the result variables
            if 'ResultVariables' in dat:
                result_variables = list(self._get_set_of_result_variables(dat['ResultVariables']))
            else:
                result_variables = list()
            # Set relative tolerance
            if 'rtol' not in dat['jmodelica']:
                # User did not set tolerance, use the one from the .mo file
                if 'tolerance' in dat:
                    dat['jmodelica']['rtol'] = dat['tolerance']
                else:
                    dat['jmodelica']['rtol'] = 1E-6
            # Note that if dat['mustSimulate'] == false, then only the FMU export is tested, but no
            # simulation should be done.
            # filter argument must respect glob syntax ([ is escaped with []]) + JModelica mat file
            # stores matrix variables with no space e.g. [1,1].
            txt = tem_mod.render(
                model=model,
                ncp=dat['jmodelica']['ncp'],
                rtol=dat['jmodelica']['rtol'],
                solver=dat['jmodelica']['solver'],
                simulate=dat['jmodelica']['simulate'] and dat['mustSimulate'],
                time_out=dat['jmodelica']['time_out'],
                filter=[re.sub('\[|\]',
                               lambda m: '[{}]'.format(m.group()),
                               re.sub(' ', '', x)) for x in result_variables]
            )
            file_name = os.path.join(directory, "{}.py".format(model.replace(".", "_")))
            with open(file_name, mode="w", encoding="utf-8") as fil:
                fil.write(txt)

    def deleteTemporaryDirectories(self, delete):
        """ Flag, if set to ``False``, then the temporary directories will not be deleted
        after the regression tests are run.

        :param delete: Flag, set to ``False`` to avoid the temporary directories to be deleted.

        Unless this method is called prior to running the regression tests with ``delete=False``,
        all temporary directories will be deleted after the regression tests.
        """
        self._deleteTemporaryDirectories = delete

    # Create the list of temporary directories that will be used to run the unit tests
    def _setTemporaryDirectories(self):
        self._temDir = []

        # Make temporary directory, copy library into the directory and
        # write run scripts to directory
        for iPro in range(self._nPro):
            # print("Calling parallel loop for iPro={}, self._nPro={}".format(iPro, self._nPro))
            dirNam = tempfile.mkdtemp(
                prefix='tmp-' + self.getLibraryName() + '-' + str(iPro) + "-")
            self._temDir.append(dirNam)
            # Directory that contains the library as a sub directory
            libDir = self._libHome

            shutil.copytree(libDir,
                            os.path.join(dirNam, self.getLibraryName()),
                            symlinks=True,
                            ignore=shutil.ignore_patterns('.svn', '.mat', 'request.', 'status.'))
        return

    def run(self):
        """ Run all regression tests and checks the results.

        :return: 0 if no errors and no warnings occurred during the regression tests,
                 otherwise a non-zero value.

        This method

        - creates temporary directories for each processors,
        - copies the directory ``CURRENT_DIRECTORY`` into these
          temporary directories,
        - creates run scripts that run all regression tests,
        - runs these regression tests,
        - collects the dymola log files from each process,
        - writes the combined log file ``unitTests-x.log``
          to the current directory, where `x` is the name of the
          Modelica tool,
        - for Dymola, compares the results of the new simulations with
          reference results that are stored in ``Resources/ReferenceResults``,
        - writes the message `Regression tests completed successfully.`
          if no error occured,
        - returns 0 if no errors and no warnings occurred, or non-zero otherwise.

        """
        self.checkPythonModuleAvailability()

        if self.get_number_of_tests() == 0:
            print('No package specified or no unit test found for the specified package. '
                  'All unit tests of the root package will be run.')
            self.setDataDictionary(self._rootPackage)

        # (Delete and) Create directory for storing funnel data.
        if self._comp_tool == 'funnel':
            shutil.rmtree(self._comp_dir, ignore_errors=True)
            os.makedirs(self._comp_dir)

        # Reset the number of processors to use no more processors than there are
        # examples to be run
        self.setNumberOfThreads(min(multiprocessing.cpu_count(),
                                    self.get_number_of_tests(), self._nPro))

        retVal = 0
        # Start timer
        startTime = time.time()
        # Process command line arguments

        # Check if executable is on the path
        if not self._useExistingResults:
            exe_com = self.getModelicaCommand()
            if not self.isExecutable(exe_com):
                print("Error: Did not find executable '{}'".format(exe_com))
                return 3

        # Check current working directory
        if not self.isValidLibrary(self._libHome):
            print("*** {} is not a valid Modelica library.".format(self._libHome))
            print("*** The current directory is {}".format(os.getcwd()))
            print(
                "*** Expected directory {} ".format(
                    os.path.abspath(
                        os.path.join(
                            self._libHome,
                            "Resources",
                            "Scripts"))))
            print("*** Exit with error. Did not do anything.")
            return 2

        # Initialize data structure to check results
        self._initialize_error_dict()

        # Inform the user if regression tests are skipped
        if self._skip_verification:
            self._reporter.writeOutput(
                "Time series of simulation results will not be verified.")

        # Print number of processors
        print("Using {!s} of {!s} processors to run unit tests for {!s}.".format(
            self._nPro,
            multiprocessing.cpu_count(),
            self._modelica_tool))
        # Count number of classes
        self.printNumberOfClasses()

        # Run simulations
        if not self._useExistingResults:
            self._setTemporaryDirectories()

        tem_dir = []
        libNam = self.getLibraryName()
        for di in self._temDir:
            if self._modelica_tool == "jmodelica":
                tem_dir.append(di)
            else:
                tem_dir.append(os.path.join(di, libNam))

        self._write_runscripts()

        if not self._useExistingResults:
            if self._modelica_tool == 'dymola':
                if self._showGUI:
                    cmd = [self.getModelicaCommand(), "runAll.mos"]
                else:
                    cmd = [self.getModelicaCommand(), "runAll.mos", "/nowindow"]
            elif self._modelica_tool == 'omc':
                cmd = [self.getModelicaCommand(), "runAll.mos"]
            elif self._modelica_tool == 'jmodelica':
                cmd = [self.getModelicaCommand(), "run.py"]
            if self._nPro > 1:
                po = multiprocessing.Pool(self._nPro)
                po.map(functools.partial(runSimulation,
                                         cmd=cmd),
                       [x for x in tem_dir])
                po.close()
                po.join()
            else:
                if len(self._data) > 0:
                    runSimulation(tem_dir[0], cmd)

            # Concatenate simulator output files into one file
            with open(self._simulator_log_file, mode="w", encoding="utf-8") as logFil:
                for d in self._temDir:
                    for temLogFilNam in glob.glob(
                        os.path.join(
                            d,
                            self.getLibraryName(),
                            '*.translation.log')):
                        if os.path.exists(temLogFilNam):
                            with open(temLogFilNam, mode="r", encoding="utf-8-sig") as fil:
                                data = fil.read()
                            logFil.write(data)
                        else:
                            self._reporter.writeError(
                                "Log file '" + temLogFilNam + "' does not exist.\n")
                            retVal = 1

            # Concatenate simulator statistics into one file
            if self._modelica_tool == 'dymola' or self._modelica_tool == 'omc':
                with open(self._statistics_log, mode="w", encoding="utf-8") as logFil:
                    stat = list()
                    for d in self._temDir:
                        temLogFilNam = os.path.join(d, self.getLibraryName(), self._statistics_log)
                        if os.path.exists(temLogFilNam):
                            with open(temLogFilNam.replace('Temp\tmp', 'Temp\\tmp'), mode="r", encoding="utf-8-sig") as temSta:
                                try:
                                    cas = json.load(temSta)["testCase"]
                                    # Iterate over all test cases of this output file
                                    for ele in cas:
                                        stat.append(ele)
                                except ValueError as e:
                                    self._reporter.writeError(
                                        "Decoding '%s' failed: %s" % (temLogFilNam, e))
                                    raise
                        else:
                            self._reporter.writeError(
                                "Log file '" + temLogFilNam + "' does not exist.\n")
                            retVal = 1
                    # Dump an array of testCase objects
                    # dump to a string first using json.dumps instead of json.dump
                    json_string = json.dumps({"testCase": stat},
                                             ensure_ascii=False,
                                             indent=4,
                                             separators=(',', ': '),
                                             sort_keys=True)
                    logFil.write(json_string)

        # check logfile if omc
        if self._modelica_tool == 'omc':
            self._analyseOMStats(filename=self._simulator_log_file,
                                 nModels=self.get_number_of_tests())

        # Check reference results
        if self._batch:
            ans = "N"
        else:
            ans = "-"

        if self._modelica_tool == 'dymola':
            retVal = self._check_fmu_statistics(ans)
            if retVal != 0:
                retVal = 4

            if retVal == 0:
                retVal = self._checkSimulationError(self._simulator_log_file)
            else:
                self._checkSimulationError(self._simulator_log_file)

            if not self._skip_verification:
                r = self._checkReferencePoints(ans)
                if r != 0:  # In case of comparison error. Comparison warnings are handled
                    if retVal != 0:  # We keep the translation or simulation error code.
                        pass
                    else:
                        retVal = 4

        if self._modelica_tool == 'jmodelica':
            if retVal == 0:
                retVal = self._verify_jmodelica_runs()
            else:
                self._verify_jmodelica_runs()

            if not self._skip_verification:
                # For JModelica: store available translation and simulation info
                # into self._comp_info used for reporting.
                # To be implemented for Dymola once translation and simulation info
                # are available in JSON format (HTML file to large to parse for now).
                with open(self._simulator_log_file, 'r') as f:
                    self._comp_info = simplejson.loads(f.read())

                r = self._checkReferencePoints(ans='N')
                if r != 0:
                    if retVal != 0:  # We keep the translation or simulation error code.
                        pass
                    else:
                        retVal = 4

        # Update exit code after comparing with reference points
        # and print summary messages.
        if retVal == 0:
            retVal = self._writeSummaryMessages(silent=False)
        else:  # We keep the translation or simulation error code.
            self._writeSummaryMessages(silent=False)

        # Delete temporary directories, or write message that they are not deleted
        for d in self._temDir:
            if self._deleteTemporaryDirectories:
                shutil.rmtree(d)
            else:
                print("Did not delete temporary directory {}".format(d))

        # Print list of files that may be excluded from unit tests
        if len(self._exclude_tests) > 0:
            print("*** Warning: The following files may be excluded from the regression tests:\n")
            for fil in self._exclude_tests:
                print("            {}".format(fil))

        # Print time
        elapsedTime = time.time() - startTime
        print("Execution time = {:.3f} s".format(elapsedTime))

        # Delete statistics file
        if self._modelica_tool == 'dymola':
            os.remove(self._statistics_log)

        return retVal

    def _get_test_models(self, folder=None, packages=None):
        """
        Return a list with the full path of test models that were found in ``packages``.

        :param folder: The path to the library to be searched.
        :param packages: The names of packages containing test models, such as ``Examples`` and ``Tests``
        :return: A list with the full paths to the ``.mo`` files of the found models.
        """
        if folder is None:
            folder = self._temDir[0]

        res = []
        for root, __, paths in os.walk(folder):
            # check if this root has to be analysed
            if packages is None:
                checkroot = True
            elif os.path.split(root)[-1] in packages:
                checkroot = True
            else:
                checkroot = False
            if checkroot:
                # take the path if it's a model
                for path in paths:
                    if path.endswith('.mo') and not path.endswith('package.mo'):
                        res.append(os.path.join(root, path))
        return res

    def _model_from_mo(self, mo_file):
        """Return the model name from a .mo file"""
        # split the path of the mo_file
        splt = mo_file.split(os.sep)
        # find the root of the library name
        root = splt.index(self.getLibraryName())
        # recompose but with '.' instead of path separators
        model = '.'.join(splt[root:])
        # remove the '.mo' at the end
        return model[:-3]

    def _writeOMRunScript(self, worDir, models, cmpl, simulate):
        """
        Write an OpenModelica run script to test model compliance

        :param: wordir: path to working directory
        :param: models is a list of model names, typically obtained from
        :func:`~buildingspy.regressiontest.Tester._get_test_models`
        :param: cmpl, simulate: booleans specifying if the models have to be
        compiled and simulated respectively.

        """

        mosfilename = os.path.join(worDir, 'OMTests.mos')

        with open(mosfilename, mode="w", encoding="utf-8") as mosfile:
            # preamble
            mosfile.write(
                "//Automatically generated script for testing model compliance with OpenModelica.\n")
            mosfile.write("loadModel(Modelica, {\"3.2\"});\n")
            mosfile.write("getErrorString();\n")
            mosfile.write("loadModel({});\n\n".format(self.getLibraryName()))

            # one line per model
            comp = ['checkModel(' + m + '); getErrorString();\n' for m in models]
            sim = ['simulate(' + m + '); getErrorString();\n' for m in models]

            for c, s in zip(comp, sim):
                if cmpl:
                    mosfile.write(c)
                if simulate:
                    mosfile.write(s)

        self._reporter.writeOutput('OpenModelica script {} created'.format(mosfilename))
        return mosfilename

    def test_OpenModelica(self, cmpl=True, simulate=False,
                          packages=['Examples'], number=-1):
        """
        Test the library compliance with OpenModelica.

        This is the high-level method to test a complete library, even if there
        are no specific ``.mos`` files in the library for regression testing.

        This method sets self._nPro to 1 as it only works on a single core. It also
        executes self.setTemporaryDirectories()

        :param cpml: Set to ``True`` for the model to be compiled.
        :param simulate: Set to ``True`` to cause the model to be simulated (from 0 to 1s).
        :param packages: Set to a list whose elements are the packages that contain the test models of the
          library
        :param number: Number of models to test. Set to ``-1`` to test all models.

        Usage:

          1. In a python console or script, cd to the root folder of the library

             >>> t = Tester()
             >>> t.test_OpenModelica() # doctest: +ELLIPSIS, +REPORT_NDIFF
             OpenModelica script ...OMTests.mos created
             Logfile created: ...OMTests.log
             Starting analysis of logfile
             <BLANKLINE>
             <BLANKLINE>
             ######################################################################
             Tested 5 models:
               * 0 compiled successfully (=0.0%)
             <BLANKLINE>
             Successfully checked models:
             Failed model checks:
               * BuildingsPy.buildingspy.tests.MyModelicaLibrary.Examples.BooleanParameters
               * BuildingsPy.buildingspy.tests.MyModelicaLibrary.Examples.Constants
               * BuildingsPy.buildingspy.tests.MyModelicaLibrary.Examples.MyStep
               * BuildingsPy.buildingspy.tests.MyModelicaLibrary.Examples.ParameterEvaluation
               * BuildingsPy.buildingspy.tests.MyModelicaLibrary.Obsolete.Examples.Constant
             <BLANKLINE>
             More detailed information is stored in self._omstats
             ######################################################################


        """
        import shutil
        import subprocess
        # fixme: Why is there a number as an argument?
        # Isn't it sufficient to select the package to be tested?
        if number < 0:
            number = int(1e15)

        self.setNumberOfThreads(1)
        self._setTemporaryDirectories()

        worDir = self._temDir[0]

        # return a list with pathnames of the .mo files to be tested

        tests = self._get_test_models(packages=packages)
        if len(tests) == 0:
            raise RuntimeError("Did not find any examples to test.")
        self._ommodels = sorted([self._model_from_mo(mo_file) for mo_file in tests[:number]])

        mosfile = self._writeOMRunScript(worDir=worDir, models=self._ommodels,
                                         cmpl=cmpl, simulate=simulate)

        env = os.environ.copy()  # will be passed to the subprocess.Popen call

        # Check whether OPENMODELICALIBRARY is set.
        # If it is not set, try to use /usr/lib/omlibrary if it exists.
        # if it does not exist, stop with an error.
        if 'OPENMODELICALIBRARY' in env:
            # append worDir
            env['OPENMODELICALIBRARY'] += os.pathsep + worDir
        else:
            if os.path.exists('/usr/lib/omlibrary'):
                env['OPENMODELICALIBRARY'] = worDir + ':/usr/lib/omlibrary'
            else:
                raise OSError(
                    "Environment flag 'OPENMODELICALIBRARY' must be set, or '/usr/lib/omlibrary' must be present.")

        # get the executable for omc, depending on platform
        if sys.platform == 'win32':
            try:
                omc = os.path.join(env['OPENMODELICAHOME'], 'bin', 'omc')
            except KeyError:
                raise OSError("Environment flag 'OPENMODELICAHOME' must be set")
        else:
            # we suppose the omc executable is known
            omc = 'omc'

        try:
            logFilNam = mosfile.replace('.mos', '.log')
            with open(logFilNam, mode="w", encoding="utf-8") as logFil:
                retcode = subprocess.Popen(args=[omc, '+d=initialization', mosfile],
                                           stdout=logFil,
                                           stderr=logFil,
                                           shell=False,
                                           env=env,
                                           cwd=worDir).wait()

            if retcode != 0:
                print("Child was terminated by signal {}".format(retcode))
                return retcode

        except OSError as e:
            raise OSError("Execution of omc +d=initialization " + mosfile + " failed.\n" +
                          "Working directory is '" + worDir + "'.")
        else:
            # process the log file
            print("Logfile created: {}".format(logFilNam))
            print("Starting analysis of logfile")
            with open(logFilNam, mode="r", encoding="utf-8-sig") as f:
                self._omstats = f.readlines()
            self._analyseOMStats(lines=self._omstats, models=self._ommodels, simulate=simulate)

            # Delete temporary directories
            if self._deleteTemporaryDirectories:
                for d in self._temDir:
                    shutil.rmtree(d)

    def _analyseOMStats(self, lines=None, models=None, simulate=False):
        """
        Analyse the log file of the OM compatibility test.

        :param lines: lines of the log file.
        :param nModels: number of models that were tested.
        :param simulate: True if simulation was tested

        A list of models is passed to this function because it is easier to
        get an overview of the FAILED models based on a list of all tested
        models.
        """

        if lines is None:
            lines = self._omstats
        if models is None:
            models = self._ommodels

        check_ok, sim_ok = 0, 0
        check_nok, sim_nok = 0, 0
        models_check_ok, models_check_nok, models_sim_ok, models_sim_nok = [], [], [], []

        for line in lines:
            if line.find('resultFile = "') > 0:
                if line.find('""') > 0:
                    sim_nok += 1
                else:
                    sim_ok += 1
                    # Seems like OpenModelica always uses '/' as file separator
                    models_sim_ok.append(line.split('/')[-1].split('_res.mat')[0])
            elif line.find('Check of ') > 0:
                if line.find(' completed successfully.') > 0:
                    check_ok += 1
                    models_check_ok.append(line.split('Check of')
                                           [-1].split('completed successfully')[0].strip())
                else:
                    # we never get in this clause
                    pass

        # get the total number of tested models
        check_nok = len(models) - check_ok
        sim_nok = len(models) - sim_ok

        # get failed models
        models_check_nok = models[:]
        for m in models_check_ok:
            models_check_nok.remove(m)

        if simulate:
            models_sim_nok = models[:]
            for m in models_sim_ok:
                models_sim_nok.remove(m)

        print('\n')
        print(70 * '#')
        print("Tested {} models:\n  * {} compiled successfully (={:.1%})"
              .format(check_ok + check_nok,
                      check_ok, float(check_ok) / float(check_ok + check_nok)))
        if simulate:
            print("  * {} simulated successfully (={:.1%})".format(sim_ok,
                                                                   float(sim_ok) / float(sim_ok + sim_nok)))

        print("\nSuccessfully checked models:")
        for m in models_check_ok:
            print("  * {}".format(m))
        print("Failed model checks:")
        for m in models_check_nok:
            print("  * {}".format(m))

        if simulate:
            print("\nSuccessfully simulated models:")
            for m in models_sim_ok:
                print("  * {}".format(m))
            print("Failed model simulations:")
            for m in models_sim_nok:
                print("  * {}".format(m))

        print("\nMore detailed information is stored in self._omstats")
        print(70 * '#')

    def get_test_example_coverage(self):
        """
        Analyse how many examples are tested.

        Returns the share of tested examples
        """
        # first lines copy paste from run function
        if self.get_number_of_tests() == 0:
            self.setDataDictionary(self._rootPackage)

        # Remove all data that do not require a simulation or an FMU export.
        # Otherwise, some processes may have no simulation to run and then
        # the json output file would have an invalid syntax
<<<<<<< HEAD
        for ele in self._data[:]:
            if not (ele['mustSimulate'] or ele['mustExportFMU']):
                self._data.remove(ele)
=======

        # to not interact with other code here, we use the temp_data list

        temp_data = []

        for ele in self._data[:]:
            if (ele['mustSimulate'] or ele['mustExportFMU']):
                temp_data.append(ele)
>>>>>>> ecfa9efb

        # now we got clean _data to compare
        # next step get all examples in the package (whether whole library or
        # single package)

<<<<<<< HEAD
        packages = list(dict.fromkeys(
            [pac['ScriptFile'].split(os.sep)[0] for pac in self._data]))

        tested_model_names = [
            nam['ScriptFile'].split(os.sep)[-1][:-1] for nam in self._data]

        # this needs to be adjusted for also subdirectories
        total_examples = []
        for pac in packages:
=======
        if self._packages:
            packs = self._packages
        else:
            packs = list(dict.fromkeys(
                [pac['ScriptFile'].split(os.sep)[0] for pac in self._data]))

        tested_model_names = [
            nam['ScriptFile'].split(os.sep)[-1][:-1] for nam in temp_data]

        total_examples = []
        for pac in packs:
>>>>>>> ecfa9efb
            for (dirpath, dirnames, filenames) in os.walk(
                    os.path.join(self._libHome, pac)):
                for f in filenames:
                    total_examples.append(os.path.abspath(
                        os.path.join(dirpath, f)))

        # list filtering only relevant examples, that could be nicer for sure
        total_examples = [
            i for i in total_examples if any(
                xs in i for xs in ['Examples', 'Validation'])]
        total_examples = [i for i in total_examples if not i.endswith(
            ('package.mo', '.order'))]

<<<<<<< HEAD
        coverage = round(len(self._data) / len(total_examples), 2) * 100

        print('***\n\nCoverage: ', str(int(coverage)) + '%')
        print(
            '***\n\nYou are testing : ',
            len(self._data),
            ' out of ',
            len(total_examples),
            'total examples in ')
        for pac in packages:
=======
        coverage = round(len(temp_data) / len(total_examples), 2) * 100

        print('***\n\nModel Coverage: ', str(int(coverage)) + '%')
        print(
            '***\n\nYou are testing : ',
            len(temp_data),
            ' out of ',
            len(total_examples),
            'total examples in ')
        for pac in packs:
>>>>>>> ecfa9efb
            print(pac)
        print('\n')

        tested_model_names = [
<<<<<<< HEAD
            nam['ScriptFile'].split(os.sep)[-1][:-1] for nam in self._data]
=======
            nam['ScriptFile'].split(os.sep)[-1][:-1] for nam in temp_data]
>>>>>>> ecfa9efb

        missing_examples = [
            i for i in total_examples if not any(
                xs in i for xs in tested_model_names)]

        if missing_examples:
            print('***\n\nThe following examples are not tested\n')
            for i in missing_examples:
                print(i.split(self._libHome)[1])<|MERGE_RESOLUTION|>--- conflicted
+++ resolved
@@ -3692,11 +3692,6 @@
         # Remove all data that do not require a simulation or an FMU export.
         # Otherwise, some processes may have no simulation to run and then
         # the json output file would have an invalid syntax
-<<<<<<< HEAD
-        for ele in self._data[:]:
-            if not (ele['mustSimulate'] or ele['mustExportFMU']):
-                self._data.remove(ele)
-=======
 
         # to not interact with other code here, we use the temp_data list
 
@@ -3705,23 +3700,11 @@
         for ele in self._data[:]:
             if (ele['mustSimulate'] or ele['mustExportFMU']):
                 temp_data.append(ele)
->>>>>>> ecfa9efb
 
         # now we got clean _data to compare
         # next step get all examples in the package (whether whole library or
         # single package)
 
-<<<<<<< HEAD
-        packages = list(dict.fromkeys(
-            [pac['ScriptFile'].split(os.sep)[0] for pac in self._data]))
-
-        tested_model_names = [
-            nam['ScriptFile'].split(os.sep)[-1][:-1] for nam in self._data]
-
-        # this needs to be adjusted for also subdirectories
-        total_examples = []
-        for pac in packages:
-=======
         if self._packages:
             packs = self._packages
         else:
@@ -3733,7 +3716,6 @@
 
         total_examples = []
         for pac in packs:
->>>>>>> ecfa9efb
             for (dirpath, dirnames, filenames) in os.walk(
                     os.path.join(self._libHome, pac)):
                 for f in filenames:
@@ -3747,18 +3729,6 @@
         total_examples = [i for i in total_examples if not i.endswith(
             ('package.mo', '.order'))]
 
-<<<<<<< HEAD
-        coverage = round(len(self._data) / len(total_examples), 2) * 100
-
-        print('***\n\nCoverage: ', str(int(coverage)) + '%')
-        print(
-            '***\n\nYou are testing : ',
-            len(self._data),
-            ' out of ',
-            len(total_examples),
-            'total examples in ')
-        for pac in packages:
-=======
         coverage = round(len(temp_data) / len(total_examples), 2) * 100
 
         print('***\n\nModel Coverage: ', str(int(coverage)) + '%')
@@ -3769,16 +3739,11 @@
             len(total_examples),
             'total examples in ')
         for pac in packs:
->>>>>>> ecfa9efb
             print(pac)
         print('\n')
 
         tested_model_names = [
-<<<<<<< HEAD
-            nam['ScriptFile'].split(os.sep)[-1][:-1] for nam in self._data]
-=======
             nam['ScriptFile'].split(os.sep)[-1][:-1] for nam in temp_data]
->>>>>>> ecfa9efb
 
         missing_examples = [
             i for i in total_examples if not any(
