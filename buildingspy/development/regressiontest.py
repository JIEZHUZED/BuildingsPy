#!/usr/bin/env python
#######################################################
# Script that runs all regression tests.
#
#
# MWetter@lbl.gov                            2011-02-23
#######################################################
from __future__ import division
import sys
import os


def runSimulation(worDir, cmd):
    ''' Run the simulation.

    :param worDir: The working directory.
    :param cmd: An array which is passed to the `args` argument of
                :mod:`subprocess.Popen`

    .. note:: This method is outside the class definition to
              allow parallel computing.

    '''

    import subprocess

    try:
        logFilNam=os.path.join(worDir, 'stdout.log')
        logFil = open(logFilNam, 'w')
        retcode = subprocess.Popen(args=cmd,
                                   stdout=logFil,
                                   stderr=logFil,
                                   shell=False,
                                   cwd=worDir).wait()

        logFil.close()
        if retcode != 0:
            print "Child was terminated by signal", retcode
            return retcode
        else:
            return 0
    except OSError as e:
        sys.stderr.write("Execution of '" + cmd + " runAll.mos /nowindow' failed.\n" +
                         "Working directory is '" + worDir + "'.")
        raise(e)


class Tester:
    ''' Class that runs all regression tests using Dymola.

    Initiate with the following optional arguments:

    :param checkHtml: bool (default=True). Specify whether to load tidylib and
        perform validation of html documentation
    :param executable: {'dymola', 'omc'}.  Default is 'dymola', specifies the
        executable to use for running the regression test with :func:`~buildingspy.development.Tester.run`.
    :param cleanup: bool (default=True).  Specify whether to delete temporary directories.

    This class can be used to run all regression tests.
    It searches the directory ``CURRENT_DIRECTORY\Resources\Scripts\Dymola`` for
    all ``*.mos`` files that contain the string ``simulate``,
    where ``CURRENT_DIRECTORY`` is the name of the directory in which the Python
    script is started, as returned by the function :func:`getLibraryName`.
    All these files will be executed as part of the regression tests.
    Any variables or parameters that are plotted by these ``*.mos`` files
    will be compared to previous results that are stored in
    ``CURRENT_DIRECTORY\Resources\ReferenceResults\Dymola``.
    If no reference results exist, then they will be created.
    Otherwise, the accuracy of the new results is compared to the
    reference results. If they differ by more than a prescibed
    tolerance, a plot such as the one below is shown.

    .. figure:: img/unitTestPlot.png
       :width: 560 px

       Plot that compares the new results (solid line) of the regression test with the old results (dotted line).
       The blue line indicates the time where the largest error occurs.

    In this plot, the vertical line indicates the time where the biggest error
    occurs.
    The user is then asked to accept or reject the new results.

    To run the regression tests, type

       >>> import os
       >>> import buildingspy.development.regressiontest as r
       >>> rt = r.Tester()
       >>> myMoLib = os.path.join("buildingspy", "tests", "MyModelicaLibrary")
       >>> rt.setLibraryRoot(myMoLib)
       >>> rt.run() # doctest: +ELLIPSIS
       Using  1  of ... processors to run unit tests.
       Number of models   :  1
                 blocks   :  0
                 functions:  0
       Generated  1  regression tests.
       <BLANKLINE>
       Script that runs unit tests had 0 warnings and 0 errors.
       <BLANKLINE>
       See 'unitTests.log' for details.
       Unit tests completed successfully.
       <BLANKLINE>
       Execution time = ...

    To run regression tests only for a single package, call :func:`setSinglePackage`
    prior to :func:`run`.

    '''
    def __init__(self, **kwargs):
        ''' Constructor.
        '''
        import multiprocessing
        import buildingspy.io.reporter as rep

        # --------------------------
        # Class variables
        self._checkHtml = kwargs.get('checkHtml', True)
        self._libHome=os.path.abspath(".")
        self._modelicaCmd = kwargs.get('executable', 'dymola')
        self._nPro = multiprocessing.cpu_count()
        self._batch = False

        # List of scripts that should be excluded from the regression tests
        #self._excludeMos=['Resources/Scripts/Dymola/Airflow/Multizone/Examples/OneOpenDoor.mos']
        self._excludeMos=[]

        # Number of data points that are used
        self._nPoi = 101

        # List of temporary directories that are used to run the simulations.
        self._temDir = []

        # Flag to delete temporary directories.
        self._deleteTemporaryDirectories = kwargs.get('cleanup', True)

        # Flag to use existing results instead of running a simulation
        self._useExistingResults = False

        '''
        List of dicts, each dict with all meta-information about a single model to be tested.
        keys equal to the ``*.mos`` file name, and values
                 containing a dictionary with keys ``matFil`` and ``y``.

                 The values of ``y`` are a list of the
                 form `[[a.x, a.y], [b.x, b.y1, b.y2]]` if the
                 mos file plots `a.x` versus `a.y` and `b.x` versus `(b.y1, b.y2)`.
        '''
        self._data = []
        self._reporter = rep.Reporter(os.path.join(os.getcwd(), "unitTests.log"))

        self._rootPackage = os.path.join(self._libHome, 'Resources', 'Scripts', 'Dymola')

    def setLibraryRoot(self, rootDir):
        ''' Set the root directory of the library.

        :param rootDir: The top-most directory of the library.

        The root directory is the directory that contains the ``Resources`` folder
        and the top-level ``package.mo`` file.

        Usage: Type
           >>> import os
           >>> import buildingspy.development.regressiontest as r
           >>> rt = r.Tester()
           >>> myMoLib = os.path.join("buildingspy", "tests", "MyModelicaLibrary")
           >>> rt.setLibraryRoot(myMoLib)
        '''
        self._libHome = os.path.abspath(rootDir)
        self._rootPackage = os.path.join(self._libHome, 'Resources', 'Scripts', 'Dymola')
        self.isValidLibrary()

    def useExistingResults(self, dirs):
        ''' This function allows to use existing results, as opposed to running a simulation.

        :param dirs: A non-empty list of directories that contain existing results.

        This method can be used for testing and debugging. If called, then no simulation is
        run.
        If the directories
        ``['/tmp/tmp-Buildings-0-zABC44', '/tmp/tmp-Buildings-0-zQNS41']``
        contain previous results, then this method can be used as

        >>> import buildingspy.development.regressiontest as r
        >>> l=['/tmp/tmp-Buildings-0-zABC44', '/tmp/tmp-Buildings-0-zQNS41']
        >>> rt = r.Tester()
        >>> rt.useExistingResults(l)
        >>> rt.run() # doctest: +SKIP

        '''
        if len(dirs) == 0:
            raise ValueError("Argument 'dirs' of function 'useExistingResults(dirs)' must have at least one element.")

        self.setNumberOfThreads(len(dirs))
        self._temDir = dirs
        self.deleteTemporaryDirectories(False)
        self._useExistingResults = True

    def setNumberOfThreads(self, number):
        ''' Set the number of parallel threads that are used to run the regression tests.

        :param number: The number of parallel threads that are used to run the regression tests.

        By default, the number of parallel threads are set to be equal to the number of
        processors of the computer.
        '''
        self._nPro = number

    def batchMode(self, batchMode):
        ''' Set the batch mode flag.

        :param batchMode: Set to ``True`` to run without interactive prompts
                          and without plot windows.

        By default, the regression tests require the user to respond if results differ from previous simulations.
        This method can be used to run the script in batch mode, suppressing all prompts that require
        the user to enter a response. If run in batch mode, no new results will be stored.
        To run the regression tests in batch mode, enter

        >>> import os
        >>> import buildingspy.development.regressiontest as r
        >>> r = r.Tester()
        >>> r.batchMode(True)
        >>> r.run() # doctest: +SKIP

        '''
        self._batch = batchMode

    def getModelicaCommand(self):
        ''' Return the name of the modelica executable.

        :return: The name of the modelica executable.

        '''
        return self._modelicaCmd


    def isExecutable(self, program):
        """ Return ``True`` if the ``program`` is an executable
        """
        import platform

        def is_exe(fpath):
            return os.path.exists(fpath) and os.access(fpath, os.X_OK)

        # Add .exe, which is needed on Windows 7 to test existence
        # of the program
        if platform.system() == "Windows":
            program=program + ".exe"

        if is_exe(program):
            return True
        else:
            for path in os.environ["PATH"].split(os.pathsep):
                exe_file = os.path.join(path, program)
                if is_exe(exe_file):
                    return True
        return False

    def isValidLibrary(self):
        ''' Returns true if the regression tester points to a valid library
            that implements the scripts for the regression tests.

        "return: ``True`` if the library implements regression tests, ``False`` otherwise.
        '''
        topPackage = os.path.abspath(os.path.join(self._libHome, "package.mo"))
        if not os.path.isfile(topPackage):
            raise ValueError("Directory %s is not a Modelica library.\n    Expected file '%s'."
                             % (self._libHome, topPackage))
        srcDir = os.path.join(self._libHome, "Resources", "Scripts")
        if not os.path.exists(srcDir):
            raise ValueError("Directory %s is not a Modelica library.\n    Expected directories '%s'."
                             % (self._libHome, srcDir))

        return os.path.exists(os.path.join(self._libHome, "Resources", "Scripts"))

    def getLibraryName(self):
        ''' Return the name of the library that will be run by this regression test.

        :return: The name of the library that will be run by this regression test.
        '''
        return os.path.basename(self._libHome)

    def checkPythonModuleAvailability(self):
        ''' Check whether all required python modules are installed.

            If some modules are missing, then an `ImportError` is raised.
        '''
        requiredModules = ['buildingspy', 'matplotlib.pyplot', 'numpy', 'scipy.io']
        if self._checkHtml:
            requiredModules.append('tidylib')
        missingModules = []
        for module in requiredModules:
            try:
                __import__(module)
            except ImportError:
                missingModules.append(module)

        if len(missingModules) > 0:
            msg = "The following python module(s) are required but failed to load:\n"
            for mod in missingModules:
                msg += "  " + mod + "\n"
            msg += "You need to install these python modules to use this script.\n"
            raise ImportError(msg)

    # --------------------------
    # Check wether the file 'fileName' contains the string 'key'
    # as the first string on the first or second line
    # If 'key' is found, increase the counter
    def _checkKey(self, key, fileName, counter):
        filObj=open(fileName, 'r')
        filTex=filObj.readline()
        # Strip white spaces so we can test strpos for zero.
        # This test returns non-zero for partial classes.
        filTex.strip()
        strpos=filTex.find("within")
        if strpos == 0:
            # first line is "within ...
            # get second line
            filTex=filObj.readline()
            filTex.strip()
        strpos=filTex.find(key)
        if strpos == 0:
            counter += 1;
        filObj.close()
        return counter

    # --------------------------
    def _includeFile(self, fileName):
        ''' Returns true if the file need to be included in the list of scripts to run

        :param fileName: The name of the ``*.mos`` file.

        The parameter *fileName* need to be of the form
        *Resources/Scripts/Dymola/Fluid/Actuators/Examples/Damper.mos*
        or *Resources/Scripts/someOtherFile.ext*.
        This function checks if *fileName* exists in the global list
        self._excludeMos. During this check, all backward slashes will
        be replaced by a forward slash.
    '''
        pos=fileName.endswith('.mos')
        if pos > -1: # This is an mos file
            # Check whether the file is in the exclude list
            fileName = fileName.replace('\\', '/')
            # Remove all files, except a few for testing
    #        test=os.path.join('Resources','Scripts','Dymola','Controls','Continuous','Examples')
    ##        test=os.path.join('Resources', 'Scripts', 'Dymola', 'Fluid', 'Movers', 'Examples')
    ##        if fileName.find(test) != 0:
    ##            return False

            if (self._excludeMos.count(fileName) == 0):
                return True
            else:
                print "*** Warning: Excluded file ", fileName, " from the regression tests."
                return False
        else:
            False

    def setSinglePackage(self, packageName):
        '''
        Set the name of a single Modelica package to be tested.

        :param packageName: The name of the package to be tested.

        Calling this method will cause the regression tests to run
        only for the examples in the package ``packageName``, and in
        all its sub-packages. For example, if ``packageName = Annex60.Fluid.Sensors``,
        then a test of the ``Annex60`` library will run all examples in
        ``Annex60.Fluid.Sensors.*``.

        '''
        import string

        # Issue a warning to inform the user that not all tests are run
        self._reporter.writeWarning("""Regression tests are only run for '%s'.""" % packageName)
        # Remove the top-level package name as the unit test directory does not
        # contain the name of the library.
        pacPat = packageName[string.find(packageName, '.')+1:]
        pacPat = pacPat.replace('.', os.sep)
        rooPat = os.path.join(self._libHome, 'Resources', 'Scripts', 'Dymola', pacPat)
        # Verify that the directory indeed exists
        if not os.path.isdir(rooPat):
            msg = """Requested to test only package '%s', but directory
'%s' does not exist.""" % (packageName, rooPat)
            raise ValueError(msg)
        
        self._rootPackage = rooPat

    def setDataDictionary(self):
        ''' Build the data structures that are needed to parse the output files.

        '''
        import re

        for root, _, files in os.walk(self._rootPackage):
            pos=root.find('.svn')
            # skip .svn folders
            if pos == -1:
                for mosFil in files:
                    # find the desired mos file
                    pos=mosFil.endswith('.mos')
                    if pos > -1 and (not mosFil.startswith("Convert" + self.getLibraryName())):
                        matFil = ""
                        dat = {}
                        dat['ScriptDirectory'] = root[\
                            len(os.path.join(self._libHome, 'Resources', 'Scripts', 'Dymola'))+1:]
                        dat['ScriptFile'] = mosFil
                        dat['mustSimulate'] = False

                        # open the mos file and read its content.
                        # Path and name of mos file without 'Resources/Scripts/Dymola'
                        fMOS=open(os.path.join(root, mosFil), 'r')
                        Lines=fMOS.readlines()
                        fMOS.close()

                        # Remove white spaces
                        for i in range(len(Lines)):
                            Lines[i] = Lines[i].replace(' ', '')

                        # Set some attributes in the Data object
                        if self._includeFile(os.path.join(root, mosFil)):
                            for lin in Lines:
                                # do we have to simulate?
                                if (lin.find("simulate")) > -1:
                                    dat['mustSimulate'] = True
                                # parse startTime and stopTime, if any
                                for attr in ["startTime", "stopTime"]:
                                    pos = lin.find(attr)
                                    if pos > -1:
                                        # attribute found.  Get the value.
                                        posEq = lin.find('=', pos)
                                        posComma = lin.find(',', pos)
                                        posBracket = lin.find(')', pos)
                                        posEnd = min(posComma,posBracket)
                                        if posEnd < 0:
                                            posEnd = max(posComma,posBracket)
                                        valueString = lin[posEq+1:posEnd]
                                        dat[attr] = valueString

                        plotVars = []
                        iLin=0
                        for lin in Lines:
                            iLin=iLin+1
                            if 'y={' in lin:
                                try:
                                    var=re.search('{.*?}', lin).group()
                                except AttributeError:
                                    s =  "%s, line %s, could not be parsed.\n" % (mosFil, iLin)
                                    s +=  "The problem occurred at the line below:\n"
                                    s +=  "%s\n" % lin
                                    s += "Make sure that each assignment of the plot command is on one line.\n"
                                    s += "Regression tests failed with error.\n"
                                    self._reporter.writeError(s)
                                    raise
                                var=var.strip('{}"')
                                y = var.split('","')
                                # Replace a[1,1] by a[1, 1], which is required for the
                                # Reader to be able to read the result.
                                for i in range(len(y)):
                                    y[i] = y[i].replace(",", ", ")
                                plotVars.append(y)
                        if len(plotVars) == 0:
                            s =  "%s does not contain any plot command.\n" % mosFil
                            s += "You need to add a plot command to include its\n"
                            s += "results in the regression tests.\n"
                            self._reporter.writeError(s)

                        dat['ResultVariables'] = plotVars

                        # search for the result file
                        for lin in Lines:
                            if 'resultFile=\"' in lin:
                                matFil = re.search('(?<=resultFile=\")\w+', lin).group()
                                matFil =  matFil + '.mat'
                                break
                        # Some *.mos file only contain plot commands, but no simulation.
                        # Hence, if 'resultFile=' could not be found, try to get the file that
                        # is used for plotting.
                        if len(matFil) == 0:
                            for lin in Lines:
                                if 'filename=\"' in lin:
                                    matFil = re.search('(?<=filename=\")\w+', lin).group()
                                    matFil = matFil + '.mat'
                                    break
                        if len(matFil) == 0:
                            raise  ValueError('Did not find *.mat file in ' + mosFil)
                        dat['ResultFile'] = matFil
                        self._data.append(dat)
        # Make sure we found at least one unit test
        if len(self._data) == 0:
            msg = """Did not find any regression tests in '%s'.""" % self._rootPackage
            raise ValueError(msg)

        self._checkDataDictionary()
        return

    def _checkDataDictionary(self):
        ''' Check if the data used to run the regression tests do not have duplicate ``*.mat`` files.

            Since Dymola writes all ``*.mat`` files to the current working directory,
            duplicate ``*.mat`` file names would cause a simulation to overwrite the results
            of a previous simulation. This would make it impossible to compare the results
            to previously obtained results.

            If there are duplicate ``*.mat`` file names used, then this method throws
            a ``ValueError`` exception.

        '''
        s = set()
        errMes = ""
        for data in self._data:
            resFil = data['ResultFile']
            if data['mustSimulate']:
                if resFil in s:
                    errMes += "*** Error: Result file %s is generated by more than one script.\n" \
                        "           You need to make sure that all scripts use unique result file names.\n" % resFil
                else:
                    s.add(resFil)
        if len(errMes) > 0:
            raise ValueError(errMes)

    def _getTimeGrid(self, tMin, tMax, nPoi):
        '''
        Return the time grid for the output result interpolation

        :param tMin: Minimum time of the results.
        :param tMax: Maximum time of the results.
        :param nPoi: Number of result points.
        '''
        return [ tMin+float(i)/(nPoi-1)*(tMax-tMin) for i in range(nPoi) ]

    def _getSimulationResults(self, data, warnings, errors):
        '''
        Get the simulation results.

        :param data: The class that contains the data structure for the simulation results.
        :param warning: An empty list in which all warnings will be written.
        :param errors: An empty list in which all errors will be written.

        Extracts and returns the simulation results from the `*.mat` file as
        a list of dictionaries. Each element of the list contains a dictionary
        of results that need to be printed together.
        '''
        from buildingspy.io.outputfile import Reader
        from buildingspy.io.postprocess import Plotter

        def extractData(y, step):
            # Replace the last element with the last element in time,
            # [::step] may not extract the last time stamp, in which case
            # the final time changes when the number of event changes.
            r=y[::step]
            r[len(r)-1] = y[len(y)-1]
            return r

        # Get the working directory that contains the ".mat" file
        fulFilNam=os.path.join(data['ResultDirectory'], self.getLibraryName(), data['ResultFile'])
        ret=[]
        try:
            r=Reader(fulFilNam, "dymola")
        except IOError as e:
            errors.append("Failed to read %s generated by %s.\n%s\n" % (fulFilNam, data['ScriptFile'], e.strerror))
            return ret

        for pai in data['ResultVariables']: # pairs of variables that are plotted together
            dat=dict()
            for var in pai:
                time = []
                val = []
                try:
                    (time, val) = r.values(var)
                    # Make time grid to which simulation results
                    # will be interpolated.
                    # This reduces the data that need to be stored.
                    # It also makes it easier to compare accuracy
                    # in case that a slight change in the location of
                    # state events triggered a different output interval grid.
                    tMin=float(min(time))
                    tMax=float(max(time))
                    nPoi = min(self._nPoi, len(val))
                    ti = self._getTimeGrid(tMin, tMax, nPoi)
                except ZeroDivisionError as e:
                    s = "When processing " + fulFilNam + " generated by " + data['ScriptFile'] + ", caught division by zero.\n"
                    s += "   len(val)  = " + str(len(val)) + "\n"
                    s += "   tMax-tMin = " + str(tMax-tMin) + "\n"
                    warnings.append(s)
                    break

                except KeyError:
                    warnings.append("%s uses %s which does not exist in %s.\n" %
                                     (data['ScriptFile'], var, data['ResultFile']))
                else:
                    # Store time grid.
                    if ('time' not in dat):
                        dat['time']=[tMin, tMax]

                    if self._isParameter(val):
                        dat[var] = val
                    else:
                        dat[var]=Plotter.interpolate(ti, time, val)

            if len(dat) > 0:
                ret.append(dat)
        return ret

    def areResultsEqual(self, tOld, yOld, tNew, yNew, varNam, filNam):
        ''' Return `True` if the data series are equal within a tolerance.

        :param tOld: List of old time values.
        :param yOld: Old simulation results.
        :param tNew: Time stamps of new results.
        :param yNew: New simulation results.
        :param varNam: Variable name, used for reporting.
        :param filNam: File name, used for reporting.
        :return: A list with ``False`` if the results are not equal, and the time
                 of the maximum error, and a warning message or `None`.
                 In case of errors, the time of the maximum error may by `None`.
        '''
        import numpy as np
        from buildingspy.io.postprocess import Plotter

        def getTimeGrid(t):
            if len(t) == 2:
                return self._getTimeGrid(t[0], t[-1], self._nPoi)
            elif len(t) == self._nPoi:
                return t
            else:
                s = "The new time grid has %d points, but it must have 2 or %d points.\n\
            Stop processing %s\n" % (len(tNew), self._nPoi, filNam)
                raise ValueError(s)

        if (abs(tOld[-1]-tNew[-1]) > 1E-5):
            msg = """The new results and the reference results have a different end time.
            tNew = [%d, %d]
            tOld = [%d, %d]""" % (tNew[0], tNew[-1], tOld[0], tOld[-1])            
            return (False, min(tOld[-1], tNew[-1]), msg)

        if (abs(tOld[0]-tNew[0]) > 1E-5):
            msg = """The new results and the reference results have a different start time.
            tNew = [%d, %d]
            tOld = [%d, %d]""" % (tNew[0], tNew[-1], tOld[0], tOld[-1])            
            return (False, min(tOld[0], tNew[0]), msg)
        
        timMaxErr = 0

        tol=1E-3  #Tolerance

        # Interpolate the new variables to the old time stamps
        #
        # The next test may be true if a simulation stopped with an error prior to producing sufficient data points
        if len(yNew) < len(yOld) and len(yNew) > 2:
            warning = """%s: %s has fewer data points than reference results.
len(yOld) = %d,
len(yNew) = %d
Skipping error checking for this variable.""" % (filNam, varNam, len(yOld), len(yNew))
            return (False, None, warning)

        if len(yNew) > 2:
            # Some reference results contain already a time grid,
            # whereas others only contain the first and last time stamp.
            # Hence, we make sure to have the right time grid before we
            # call the interpolation.
            tGriOld = getTimeGrid(tOld)
            tGriNew = getTimeGrid(tNew)
            try:
                yInt = Plotter.interpolate(tGriOld, tGriNew, yNew)
            except IndexError:
                raise IndexError(
"""Data series have different length:
File=%s,
variable=%s,
len(tGriOld) = %d,
len(tGriNew) = %d,
len(yNew)    = %d""" % (filNam, varNam, len(tGriOld), len(tGriNew), len(yNew)))
        else:
            yInt = [yNew[0], yNew[0]]

        # If the variable is heatPort.T or heatPort.Q_flow, with lenght=2, then
        # it has been evaluated as a parameter in the Buildings library. In the Annex60
        # library, this may be a variable as the Buildings library uses a more efficient
        # implementation of the heatPort. Hence, we test for this special case, and
        # store the parameter as if it were a variable so that the reference result are not
        # going to be changed.
        if (varNam.endswith("heatPort.T") or varNam.endswith("heatPort.Q_flow")) and (len(yInt) == 2) \
        and len(yOld) != len(yInt):
            yInt = np.ones(len(yOld)) * yInt[0]
            
        # Compute error for the variable with name varNam
        if len(yOld) != len(yInt):
            # If yOld has two points, by yInt has more points, then
            # extrapolate yOld to nPoi
            t = self._getTimeGrid(tOld[0], tOld[-1], self._nPoi)
            if len(yOld) == 2 and len(yInt) == self._nPoi:
                t = self._getTimeGrid(t[0], t[-1], self._nPoi)
                yOld = Plotter.interpolate(t, tOld, yOld)
            # If yInt has only two data points, but yOld has more, then interpolate yInt
            elif len(yInt) == 2 and len(yOld) == self._nPoi:
                yInt = Plotter.interpolate(t, [tOld[0], tOld[-1]], yInt)            
            else:
                raise ValueError("""Program error, yOld and yInt have different length.
  Result file : %s
  Variable    : %s
  len(yOld)=%d
  len(yInt)=%d
  Stop processing.""" % (filNam, varNam, len(yOld), len(yInt)))

        errAbs=np.zeros(len(yInt))
        errRel=np.zeros(len(yInt))
        errFun=np.zeros(len(yInt))

        for i in range(len(yInt)):
            errAbs[i] = abs(yOld[i] - yInt[i])
            if np.isnan(errAbs[i]):
                raise ValueError('NaN in errAbs ' + varNam + " "  + str(yOld[i]) +
                                 "  " + str(yInt[i]) + " i, N " + str(i) + " --:" + str(yInt[i-1]) +
                                 " ++:", str(yInt[i+1]))
            if (abs(yOld[i]) > 10*tol):
                errRel[i] = errAbs[i] / abs(yOld[i])
            else:
                errRel[i] = 0
            errFun[i] = errAbs[i] + errRel[i]
        if max(errFun) > tol:
            iMax = 0
            eMax = 0
            for i in range(len(errFun)):
                if errFun[i] > eMax:
                    eMax = errFun[i]
                    iMax = i
            tGri = self._getTimeGrid(tOld[0], tOld[-1], self._nPoi)
            timMaxErr = tGri[iMax]
            warning = filNam + ": " + varNam + " has absolute and relative error = " + \
                ("%0.3e" % max(errAbs)) + ", " + ("%0.3e" % max(errRel)) + ".\n"
            if self._isParameter(yInt):
                warning += "             %s is a parameter.\n" % varNam
            else:
                warning += "             Maximum error is at t = %s\n" % str(timMaxErr)

            return (False, timMaxErr, warning)
        else:
            return (True, timMaxErr, None)

    def _isParameter(self, dataSeries):
        ''' Return `True` if `dataSeries` is from a parameter.
        '''
        import numpy as np
        if not (isinstance(dataSeries, np.ndarray) or isinstance(dataSeries, list)):
            raise TypeError("Program error: dataSeries must be a numpy.ndarr or a list. Received type " \
                                + str(type(dataSeries)) + ".\n")
        return (len(dataSeries) == 2)

    def _writeReferenceResults(self, refFilNam, yS):
        ''' Write the reference results.

        :param refFilNam: The name of the reference file.
        :param yS: The data points to be written to the file.

        This method writes the results in the form ``key=value``, with one line per entry.
        '''
        from datetime import date

        def formatFloat(value):
            return "%.20f" % value

        f=open(refFilNam, 'w')
        f.write('last-generated=' + str(date.today()) + '\n')
        # Set, used to avoid that data series that are plotted in two plots are
        # written twice to the reference data file.
        s = set()
        for pai in yS:
            for k, v in pai.items():
                if k not in s:
                    s.add(k)
                    f.write(k + '=')
                    # Use many digits, otherwise truncation errors occur that can be higher
                    # than the required accuracy.
                    formatted = [formatFloat(e) for e in v]
                    f.write(str(formatted).replace("'", ""))
                    f.write('\n')
        f.close()

    def _readReferenceResults(self, refFilNam):
        ''' Read the reference results.

        :param refFilNam: The name of the reference file.
        :return: A dictionary with the reference results.

        '''
        import numpy

        d = dict()
        f=open(refFilNam,'r')
        lines = f.readlines()
        f.close()

        # Compute the number of the first line that contains the results
        iSta=0
        for iLin in range(min(2, len(lines))):
            if "svn-id" in lines[iLin]:
                iSta=iSta+1
            if "last-generated" in lines[iLin]:
                iSta=iSta+1

        r = dict()
        for i in range(iSta, len(lines)):
            lin = lines[i].strip('\n')

            try:
                (key, value) = lin.split("=")
                s = (value[value.find('[')+1: value.rfind(']')]).strip()
                numAsStr=s.split(',')
            except ValueError as detail:
                s =  "%s could not be parsed.\n" % refFilNam
                self._reporter.writeError(s)
                raise TypeError(detail)

            val = []
            for num in numAsStr:
                # We need to use numpy.float64 here for the comparison to work
                val.append(numpy.float64(num))
            r[key] = val
        d['results'] = r
        return d

    def _askNoReferenceResultsFound(self, yS, refFilNam, ans):
        ''' Ask user what to do if no reference data were found
           :param yS: A list where each element is a dictionary of variable names and simulation
                      results that are to be plotted together.
           :param refFilNam: Name of reference file (used for reporting only).
           :param ans: A previously entered answer, either ``y``, ``Y``, ``n`` or ``N``.
           :return: A triple ``(updateReferenceData, foundError, ans)`` where ``updateReferenceData``
                    and ``foundError`` are booleans, and ``ans`` is ``y``, ``Y``, ``n`` or ``N``.

        '''
        updateReferenceData = False
        foundError = False

        if len(yS) > 0:
            sys.stdout.write("*** Warning: The old reference data had no results, but the new simulation produced results\n")
            sys.stdout.write("             for %s\n" % refFilNam)
            sys.stdout.write("             Accept new results?\n")
            while not (ans == "n" or ans == "y" or ans == "Y" or ans == "N"):
                ans = raw_input("             Enter: y(yes), n(no), Y(yes for all), N(no for all): ")
            if ans == "y" or ans == "Y":
                # update the flag
                updateReferenceData = True
        return (updateReferenceData, foundError, ans)

    def _compareResults(self, matFilNam, oldRefFulFilNam, yS, refFilNam, ans):
        ''' Compares the new and the old results.

            :param matFilNam: Matlab file name.
            :param oldRefFilFilNam: File name including path of old reference files.
            :param yS: A list where each element is a dictionary of variable names and simulation
                           results that are to be plotted together.
            :param refFilNam: Name of the file with reference results (used for reporting only).
            :param ans: A previously entered answer, either ``y``, ``Y``, ``n`` or ``N``.
            :return: A triple ``(updateReferenceData, foundError, ans)`` where ``updateReferenceData``
                     and ``foundError`` are booleans, and ``ans`` is ``y``, ``Y``, ``n`` or ``N``.

        '''
        import matplotlib.pyplot as plt

        # Reset answer, unless it is set to Y or N
        if not (ans == "Y" or ans == "N"):
            ans = "-"
        updateReferenceData = False
        foundError = False
        verifiedTime = False

        #Load the old data (in dictionary format)
        d = self._readReferenceResults(oldRefFulFilNam)
        yR=d['results']

        if len(yR) == 0:
            return self._askNoReferenceResultsFound(yS, refFilNam, ans)

        # The old data contains results
        tR=yR.get('time')

        # Iterate over the pairs of data that are to be plotted together
        timOfMaxErr = dict()
        noOldResults = [] # List of variables for which no old results have been found
        for pai in yS:
            tS=pai['time']
            if not verifiedTime:
                verifiedTime = True

                # Check if the first and last time stamp are equal
                tolTim = 1E-3 # Tolerance for time
                if (abs(tR[0] - tS[0]) > tolTim) or abs(tR[-1] - tS[-1]) > tolTim:
                    print "*** Warning: Different simulation time interval in ", refFilNam, " and ", matFilNam
                    print "             Old reference points are for " , tR[0], ' <= t <= ', tR[len(tR)-1]
                    print "             New reference points are for " , tS[0], ' <= t <= ', tS[len(tS)-1]
                    foundError = True
                    while not (ans == "n" or ans == "y" or ans == "Y" or ans == "N"):
                        print "             Accept new results and update reference file in library?"
                        ans = raw_input("             Enter: y(yes), n(no), Y(yes for all), N(no for all): ")
                    if ans == "y" or ans == "Y":
                        # Write results to reference file
                        updateReferenceData = True
                        return (updateReferenceData, foundError, ans)

            # The time interval is the same for the stored and the current data.
            # Check the accuracy of the simulation.
            for varNam in pai.keys(): # Iterate over the variable names that are to be plotted together
                if varNam != 'time':
                    if yR.has_key(varNam):
                        # Check results
                        if self._isParameter(pai[varNam]):
                            t=[min(tS), max(tS)]
                        else:
                            t=tS

                        (res, timMaxErr, warning) = self.areResultsEqual(tR, yR[varNam], \
                                                                         t, pai[varNam], \
                                                                         varNam, matFilNam)
                        if warning:
                            self._reporter.writeWarning(warning)
                        if not res:
                            foundError = True
                            timOfMaxErr[varNam] = timMaxErr
                    else:
                        # There is no old data series for this variable name
                        self._reporter.writeWarning("Did not find variable " + varNam + " in old results.")
                        foundError = True
                        noOldResults.append(varNam)

        # If the users selected "N" (to not accept any new results) in previous tests,
        # or if the script is run in batch mode, then don't plot the results.
        # If we found an error, plot the results, and ask the user to accept or reject the new values.
        if foundError and (not self._batch) and (not ans == "N"):
            print "             Acccept new file and update reference files? (Close plot window to continue.)"
            nPlo = len(yS)
            iPlo = 0
            plt.clf()
            for pai in yS:
                iPlo += 1
                plt.subplot(nPlo, 1, iPlo)
                # Iterate over the variable names that are to be plotted together
                color=['k', 'r', 'b', 'g', 'c', 'm']
                iPai = -1
                tS = pai['time']
                for varNam in pai.keys():
                    iPai += 1
                    if iPai > len(color)-1:
                        iPai = 0
                    if varNam != 'time':
                        if self._isParameter(pai[varNam]):
                            plt.plot([min(tS), max(tS)], pai[varNam],
                                     color[iPai] + '-', label='New ' + varNam)
                        else:
                            plt.plot(self._getTimeGrid(tS[0], tS[-1], len(pai[varNam])),
                                     pai[varNam],
                                     color[iPai] + '-', label='New ' + varNam)

                        # Test to make sure that this variable has been found in the old results
                        if noOldResults.count(varNam) == 0:
                            if self._isParameter(yR[varNam]):
                                plt.plot([min(tR), max(tR)], yR[varNam],
                                         color[iPai] + '.', label='Old ' + varNam)
                            else:
                                plt.plot(self._getTimeGrid(tR[0], tR[-1], len(yR[varNam])),
                                         yR[varNam],
                                         color[iPai] + '.', label='Old ' + varNam)
                        # Plot the location of the maximum error
                        if varNam in timOfMaxErr:
                            plt.axvline(x=timOfMaxErr[varNam])

                leg = plt.legend(loc='best', fancybox=True)
                leg.get_frame().set_alpha(0.5) # transparent legend
                plt.xlabel('time')
                plt.grid(True)
                if iPlo == 1:
                    plt.title(matFilNam)
            plt.show()
            while not (ans == "n" or ans == "y" or ans == "Y" or ans == "N"):
                ans = raw_input("             Enter: y(yes), n(no), Y(yes for all), N(no for all): ")
            if ans == "y" or ans == "Y":
                # update the flag
                updateReferenceData = True
        return (updateReferenceData, foundError, ans)

    # --------------------------
    # Check reference points from each regression test and compare it with the previously
    # saved reference points of the same test stored in the library home folder.
    # If all the reference points are not within a certain tolerance with the previous results,
    # show a warning message containing the "file name" and "path".
    # If there is no .mat file of the reference points in the library home folder,
    # ask the user whether it should be generated.
    def _checkReferencePoints(self, ans):

        #Check if the directory "self._libHome\\Resources\\ReferenceResults\\Dymola" exists, if not create it.
        refDir=os.path.join(self._libHome, 'Resources', 'ReferenceResults', 'Dymola')
        if not os.path.exists(refDir):
            os.makedirs(refDir)

        for data in self._data:
            # Name of the reference file, which is the same as that matlab file name but with another extension
            if self._includeFile(data['ScriptFile']):
                # Convert 'aa/bb.mos' to 'aa_bb.txt'
                mosFulFilNam = os.path.join(self.getLibraryName(),
                                            data['ScriptDirectory'], data['ScriptFile'])
                mosFulFilNam = mosFulFilNam.replace(os.sep, '_')
                refFilNam=os.path.splitext(mosFulFilNam)[0] + ".txt"

                try:
                    # extract reference points from the ".mat" file corresponding to "filNam"
                    warnings = []
                    errors = []
                    yS=self._getSimulationResults(data, warnings, errors)
                    for entry in warnings:
                        self._reporter.writeWarning(entry)
                    for entry in errors:
                        self._reporter.writeError(entry)
                except UnicodeDecodeError as e:
                    em = "UnicodeDecodeError({0}): {1}".format(e.errno, e.strerror)
                    em += "Output file of " + data['ScriptFile'] + " is excluded from unit tests.\n"
                    em += "The model appears to contain a non-asci character\n"
                    em += "in the comment of a variable, parameter or constant.\n"
                    em += "Check " + data['ScriptFile'] + " and the classes it instanciates.\n"
                    self._reporter.writeError(em)
                else:
                    # Reset answer, unless it is set to Y or N
                    if not (ans == "Y" or ans == "N"):
                        ans = "-"

                    updateReferenceData = False
                    # check if reference results already exists in library
                    oldRefFulFilNam=os.path.join(refDir, refFilNam)
                    # If the reference file exists, and if the reference file contains results, compare the results.
                    if os.path.exists(oldRefFulFilNam):
                        # compare the new reference data with the old one
                        [updateReferenceData, _, ans]=self._compareResults(
                            data['ResultFile'], oldRefFulFilNam, yS, refFilNam, ans)
                    else:
                        # Reference file does not exist
                        print "*** Warning: Reference file ", refFilNam, " does not yet exist."
                        while not (ans == "n" or ans == "y" or ans == "Y" or ans == "N"):
                            print "             Create new file?"
                            ans = raw_input("             Enter: y(yes), n(no), Y(yes for all), N(no for all): ")
                        if ans == "y" or ans == "Y":
                            updateReferenceData = True
                    if updateReferenceData:    # If the reference data of any variable was updated
                        # Make dictionary to save the results and the svn information
                        self._writeReferenceResults(oldRefFulFilNam, yS)
            else:
                self._reporter.writeWarning("Output file of " + data['ScriptFile'] + " is excluded from result test.")

        return ans

    # --------------------------
    def _checkSimulationError(self, errorFile):

        def _haveNumericalDerivatives(lin):
            ''' Return `True` if the argument contains
            `  Number of numerical Jacobians: ` followed by a non-zero number

            :param: lin A line from the dymola command line output
            '''
            s=lin.strip().split("Number of numerical Jacobians:")
            if len(s) > 1:
                nNumDer=s[-1].strip()
                if nNumDer != '0':
                    return True
            return False

        def _haveUnusedConnectors(lin):
            ''' Return `True` if the argument contains
            `Warning: The following connector variables are not used in the model`

            :param: lin A line from the dymola command line output
            '''
            return "Warning: The following connector variables are not used in the model" in lin

        fil = open(errorFile, "r")
        iFal=0    # Number of false return values
        iUnuCon=0 # Number of unused connector variables
        iNumDer=0 # Number of numerical derivatives
        for lin in fil.readlines():
                if (lin.count("false") > 0):
                        iFal=iFal+1
                if _haveNumericalDerivatives(lin):
                    iNumDer = iNumDer + 1
                if _haveUnusedConnectors(lin):
                    iUnuCon = iUnuCon + 1

        fil.close() #Closes the file (read session)
        if (iFal>0):
                self._reporter.writeError("Unit tests had " + str(iFal) + " error(s).\n" + \
                                               "Search 'dymola.log' for 'false' to see details.\n")
        if (iNumDer>0):
                self._reporter.writeError("Unit tests had " + str(iNumDer) + " numerical Jacobians.\n" + \
                                               "Search 'dymola.log' for 'Number of numerical Jacobians:' to see details.\n")
        if (iUnuCon>0):
                self._reporter.writeWarning("Unit tests had " + str(iUnuCon) + " unused connector variables.\n" + \
                                               "Search 'dymola.log' for 'Warning: The following connector variables are not used in the model' to see details.\n")

        self._reporter.writeOutput("Script that runs unit tests had " + \
                                        str(self._reporter.getNumberOfWarnings()) + \
                                        " warnings and " + \
                                        str(self._reporter.getNumberOfErrors()) + \
                                        " errors.\n")
        sys.stdout.write("See 'unitTests.log' for details.\n")

        if self._reporter.getNumberOfErrors() > 0:
            return 1
        if self._reporter.getNumberOfWarnings() > 0:
            return 2
        else:
            self._reporter.writeOutput("Unit tests completed successfully.\n")
            return 0

    def printNumberOfClasses(self):
        ''' Print the number of models, blocks and functions to the
            standard output stream
        '''

        iMod=0
        iBlo=0
        iFun=0
        for root, _, files in os.walk(self._libHome):
            pos=root.find('.svn')
            # skip .svn folders
            if pos == -1:
                for filNam in files:
                    # find .mo files
                    pos=filNam.find('.mo')
                    posExa=root.find('Examples')
                    if pos > -1 and posExa == -1:
                        # find classes that are not partial
                        filFulNam=os.path.join(root, filNam)
                        iMod = self._checkKey("model", filFulNam, iMod)
                        iBlo = self._checkKey("block", filFulNam, iBlo)
                        iFun = self._checkKey("function", filFulNam, iFun)
        print "Number of models   : ", str(iMod)
        print "          blocks   : ", str(iBlo)
        print "          functions: ", str(iFun)

    def _getModelCheckCommand(self, mosFilNam):
        ''' Return lines that conduct a model check in pedantic mode.

        :param mosFilNam: The name of the ``*.mos`` file

        This function return a command of the form
        ``checkModel("Buildings.Controls.Continuous.Examples.LimPID")``
        '''

        def getModelName(mosFil, line):
            try:
                iSta = line.index('\"') + 1
                iEnd = line.index('\"', iSta)
                return line[iSta:iEnd]
            except ValueError as e:
                em = str(e) + "\n"
                em += "Did not find model name in '%s'\n" % mosFil
                self._reporter.writeError(em)
                raise ValueError(em)

        fil = open(mosFilNam, "r+")
        retVal = None
        for lin in fil.readlines():
            if "simulateModel" in lin:
                if self._modelicaCmd == 'dymola':
                    retVal = 'checkModel("{}")'.format(getModelName(mosFilNam, lin))
                elif self._modelicaCmd == 'omc':
                    retVal = "checkModel({})".format(getModelName(mosFilNam, lin))
                break;
        fil.close()
        return retVal

    def _removePlotCommands(self, mosFilNam):
        ''' Remove all plot commands from the mos file.

        :param mosFilNam: The name of the ``*.mos`` file

        This function removes all plot commands from the file ``mosFilNam``.
        This allows to work around a bug in Dymola 2012 which can cause an exception
        from the Windows operating system, or which can cause Dymola to hang on Linux.
        '''
        fil = open(mosFilNam, "r+")
        lines = fil.readlines()
        fil.close()
        linWri = []
        goToPlotEnd = False
        for i in range(len(lines)):
            if not goToPlotEnd:
                if (lines[i].count("removePlots(") == 0) and (lines[i].count("createPlot(") == 0):
                    linWri.append(i)
                elif (lines[i].count("createPlot(")) > 0:
                    goToPlotEnd = True
            else:
                if (lines[i].count(";") > 0):
                    goToPlotEnd = False
        # Write file
        filWri = open(mosFilNam, "w")
        for i in range(len(linWri)):
            filWri.write(lines[linWri[i]])
        filWri.close()

    # --------------------------
    # Write the script that runs all example problems, and
    # that searches for errors
    def _writeRunscripts(self):
        """
        Create the runAll.mos scripts, one per processor (self._nPro)

        The commands in the script depend on the executable: 'dymola' or 'omc'
        """

        nUniTes = 0

        nTes = len(self._data)
        for iPro in range(min(self._nPro, nTes)):

            runFil=open(os.path.join(self._temDir[iPro], self.getLibraryName(), "runAll.mos"), 'w')
            runFil.write("// File autogenerated for process "
                         + str(iPro+1) + " of " + str(self._nPro) + "\n")
            runFil.write("// File created for execution by {}. Do not edit.\n".format(self._modelicaCmd))

            if self._modelicaCmd == 'dymola':
                runFil.write('openModel("package.mo");\n')
            elif self._modelicaCmd == 'omc':
                runFil.write('loadModel(Modelica, {"3.2"});\n')
                runFil.write('getErrorString();\n')
                runFil.write('loadFile("package.mo");\n')

            # Add a flag so that translation info appears in console output.
            # This allows checking for numerical derivatives.

            if self._modelicaCmd == 'dymola':
                runFil.write("Advanced.TranslationInCommandLog := true;\n")
                runFil.write("Modelica.Utilities.Files.remove(\"dymola.log\");\n")
                # Store the variable for pedantic mode
                runFil.write("OriginalAdvancedPedanticModelica = Advanced.PedanticModelica;\n")

            # Write unit tests for this process
            for i in range(iPro, nTes, self._nPro):
                # Check if this mos file should be simulated
                if self._data[i]['mustSimulate']:
                    self._data[i]['ResultDirectory'] = self._temDir[iPro]
                    mosFilNam = os.path.join(self._temDir[iPro], self.getLibraryName(),
                                             "Resources", "Scripts", "Dymola",
                                             self._data[i]['ScriptDirectory'],
                                             self._data[i]['ScriptFile'])
                    # Add checkModel(...) in pedantic mode
                    if self._modelicaCmd == 'dymola':
                        runFil.write("Advanced.PedanticModelica = true;\n")
                    runFil.write("%s;\n" % self._getModelCheckCommand(mosFilNam))
                    if self._modelicaCmd == 'omc':
                        runFil.write('getErrorString();\n')
                    if self._modelicaCmd == 'dymola':
                        runFil.write("Advanced.PedanticModelica = OriginalAdvancedPedanticModelica;\n")

                    # Write line for run script
                    if self._modelicaCmd == 'dymola':
                        runFil.write('RunScript("Resources/Scripts/Dymola/'
                                 + self._data[i]['ScriptDirectory'] + "/"
                                 + self._data[i]['ScriptFile'] + '");\n')
                    elif self._modelicaCmd == 'omc':
                        runFil.write('runScript("Resources/Scripts/Dymola/'
                                 + self._data[i]['ScriptDirectory'] + "/"
                                 + self._data[i]['ScriptFile'] + '");\n')
                        runFil.write('getErrorString();\n')
                    self._removePlotCommands(mosFilNam)
                    nUniTes = nUniTes + 1
            runFil.write("// Save log file\n")
            runFil.write("savelog(\"dymola.log\");\n")
            runFil.write("Modelica.Utilities.System.exit();\n")
            runFil.close()

        # For files that do not require a simulation, we need to set the path of the result files.
        for dat in self._data:
            if not dat['mustSimulate']:
                matFil = dat['ResultFile']
                for allDat in self._data:
                    if allDat['mustSimulate']:
                        resFil = allDat['ResultFile']
                        if resFil == matFil:
                            dat['ResultDirectory']=allDat['ResultDirectory']
                            break

        print "Generated ", nUniTes, " regression tests.\n"

    def deleteTemporaryDirectories(self, delete):
        ''' Flag, if set to ``False``, then the temporary directories will not be deleted
        after the regression tests are run.

        :param delete: Flag, set to ``False`` to avoid the temporary directories to be deleted.

        Unless this method is called prior to running the regression tests with ``delete=False``,
        all temporary directories will be deleted after the regression tests.
        '''
        self._deleteTemporaryDirectories = delete

    # Create the list of temporary directories that will be used to run the unit tests
    def _setTemporaryDirectories(self):
        import tempfile
        import shutil

        self._temDir = []

        # Make temporary directory, copy library into the directory and
        # write run scripts to directory
        for iPro in range(self._nPro):
            #print "Calling parallel loop for iPro=", iPro, " self._nPro=", self._nPro
            dirNam = tempfile.mkdtemp(prefix='tmp-' + self.getLibraryName() + '-'+ str(iPro) +  "-")
            self._temDir.append(dirNam)
            # Directory that contains the library as a sub directory
            libDir = self._libHome

            shutil.copytree(libDir,
                            os.path.join(dirNam, self.getLibraryName()),
                            symlinks=False,
                            ignore=shutil.ignore_patterns('.svn', '.mat'))
        return


    def run(self):
        ''' Run all regression tests and checks the results.

        :return: 0 if no errros occurred during the regression tests,
                 otherwise a non-zero value.

        This method

        - creates temporary directories for each processors,
        - copies the directory ``CURRENT_DIRECTORY`` into these
          temporary directories,
        - creates run scripts that run all regression tests,
        - runs these regression tests,
        - collects the dymola log files from each process,
        - writes the combined log file ``dymola.log``
          to the current directory,
        - compares the results of the new simulations with
          reference results that are stored in ``Resources/ReferenceResults``,
        - writes the message `Regression tests completed successfully.`
          if no error occured,
        - returns 0 if no errors occurred, or non-zero otherwise.

        '''
        import buildingspy.development.validator as v

        import multiprocessing
        import shutil
        import time
        import functools

        #import pdb;pdb.set_trace()

        self.checkPythonModuleAvailability()

        self.setDataDictionary()

        # Reset the number of processors to use no more processors than there are
        # examples to be run
        self.setNumberOfThreads(min(multiprocessing.cpu_count(), len(self._data)))

        retVal = 0
        # Start timer
        startTime = time.time()
        # Process command line arguments

        # Check if executable is on the path
        if not self._useExistingResults:
            if not self.isExecutable(self._modelicaCmd):
                print "Error: Did not find executable '", self._modelicaCmd, "'."
                return 3

        # Check current working directory
        if not self.isValidLibrary():
            print "*** %s is not a valid Modelica library." % self._libHome
            print "*** The current directory is ", os.getcwd()
            print "*** Expected directory ", os.path.abspath(os.path.join(self._libHome, "Resources", "Scripts"))
            print "*** Exit with error. Did not do anything."
            return 2

        print "Using ", self._nPro, " of ", multiprocessing.cpu_count(), " processors to run unit tests."
        # Count number of classes
        self.printNumberOfClasses()

        # Validate html
        if self._checkHtml:
            val = v.Validator()
            errMsg = val.validateHTMLInPackage(self._libHome)
            for i in range(len(errMsg)):
                if i == 0:
                    self._reporter.writeError("The following malformed html syntax has been found:\n%s" % errMsg[i])
                else:
                    self._reporter.writeError(errMsg[i])

        # Run simulations
        if not self._useExistingResults:
            self._setTemporaryDirectories()
        self._writeRunscripts()
        if not self._useExistingResults:
            libNam = self.getLibraryName()
            if self._modelicaCmd == 'dymola':
                cmd    = [self.getModelicaCommand(), "runAll.mos", "/nowindow"]
            elif self._modelicaCmd == 'omc':
                cmd    = [self.getModelicaCommand(), "runAll.mos"]
            if self._nPro > 1:
                po = multiprocessing.Pool(self._nPro)
                po.map(functools.partial(runSimulation,
                                         cmd=cmd),
                       map(lambda x: os.path.join(x, libNam), self._temDir))
            else:
                runSimulation(os.path.join(self._temDir[0], libNam), cmd)

        # Concatenate output files into one file
        if self._modelicaCmd == 'dymola':
            logFil = open('dymola.log', 'w')
        elif self._modelicaCmd == 'omc':
            logFil = open('omc.log', 'w')

        for d in self._temDir:
            if self._modelicaCmd == 'dymola':
                temLogFilNam = os.path.join(d, self.getLibraryName(), 'dymola.log')
            elif self._modelicaCmd == 'omc':
                temLogFilNam = os.path.join(d, self.getLibraryName(), 'stdout.log')
            if os.path.exists(temLogFilNam):
                fil=open(temLogFilNam,'r')
                data=fil.read()
                fil.close()
                logFil.write(data)
            else:
                self._reporter.writeError("Log file '" + temLogFilNam + "' does not exist.\n")
                retVal = 1
        logFil.close()

        # check logfile if omc
        if self._modelicaCmd == 'omc':
            self._analyseOMStats(filename = 'omc.log', nModels=len(self._data))

        # Check reference results
        if self._batch:
            ans = "N"
        else:
            ans = "-"

        if self._modelicaCmd == 'dymola':
            ans = self._checkReferencePoints(ans)

        # Delete temporary directories
        if self._deleteTemporaryDirectories:
            for d in self._temDir:
                shutil.rmtree(d)

        # Check for errors
        if self._modelicaCmd == 'dymola':
            if retVal == 0:
                retVal = self._checkSimulationError("dymola.log")
            else:
                self._checkSimulationError("dymola.log")

        # Print list of files that may be excluded from unit tests
        if len(self._excludeMos) > 0:
            print "*** Warning: The following files may be excluded from the regression tests:\n"
            for fil in self._excludeMos:
                print "            ", fil

        # Print time
        elapsedTime = time.time()-startTime
        print "Execution time = %.3f s" % elapsedTime

        return retVal

    def _get_test_models(self, folder=None, packages=None):
        """
        Return a list with the full path of test models that were found in ``packages``.

        :param folder: The path to the library to be searched.
        :param packages: The names of packages containing test models, such as ``Examples`` and ``Tests``
        :return: A list with the full paths to the ``.mo`` files of the found models.
        """
        if folder is None:
            folder = self._temDir[0]

        res = []
        for root, __, paths in os.walk(folder):
            # check if this root has to be analysed
            if packages is None:
                checkroot = True
            elif os.path.split(root)[-1] in packages:
                checkroot = True
            else:
                checkroot = False
            if checkroot:
                # take the path if it's a model
                for path in paths:
                    if path.endswith('.mo') and not path.endswith('package.mo'):
                        res.append(os.path.join(root, path))
        return res

    def _model_from_mo(self, mo_file):
        """Return the model name from a .mo file"""
        # split the path of the mo_file
        splt = mo_file.split(os.sep)
        # find the root of the library name
        root = splt.index(self.getLibraryName())
        # recompose but with '.' instead of path separators
        model = '.'.join(splt[root:])
        # remove the '.mo' at the end
        return model[:-3]


    def test_JModelica(self, cmpl=True, load=False, simulate=False,
                       packages=['Examples'], number=-1):
        """
        Test the library compliance with JModelica.org.

        This is the high-level method to test a complete library, even if there
        are no specific ``.mos`` files in the library for regression testing.

        This method sets self._nPro to 1 as it only works on a single core.
        It also executes self.setTemporaryDirectories()

        :param cpml: Set to ``True`` for the model to be compiled.
        :param load: Set to ``True`` to load the model from the FMU.
        :param simulate: Set to ``True`` to cause the model to be simulated.
        :param packages: Set to an array whose elements are the packages
                         that contain the test models of the library.
        :param number: Number of models to test. Set to ``-1`` to test
                       all models.

        Usage:

          1. Open a JModelica environment
             (ipython or pylab with JModelica environment variables set).
          2. cd to the root folder of the library
          3. type the following commands:

             >>> t = Tester() # doctest: +SKIP
             >>> t.testJmodelica(...) # doctest: +SKIP

        """

        from pymodelica import compile_fmu
        from pyfmi import load_fmu
        import shutil
        import sys

        from cStringIO import StringIO

        if number < 0:
            number = 1e15
        old_stdout = sys.stdout

        self.setNumberOfThreads(1)
        self._setTemporaryDirectories()

        tempdir = self._temDir[0]

        # return a list with pathnames of the .mo files to be tested
        tests = self._get_test_models(packages=['Examples'])
        compiler_options = {'extra_lib_dirs': [tempdir]}

        # statistics
        stats = {}
        for mo_file in tests:
            if len(stats) >= number:
                break
            # we keep all results for this model in a dictionary
            stats[mo_file] = {}
            model = self._model_from_mo(mo_file)
            if cmpl:
                sys.stdout = mystdout = StringIO()
                try:
                    fmu = compile_fmu(model,
                                      mo_file,
                                      compiler_options=compiler_options,
                                      compile_to=tempdir)
                except Exception as e:
                    stats[mo_file]['compilation_ok'] = False
                    stats[mo_file]['compilation_log'] = mystdout.getvalue()
                    stats[mo_file]['compilation_err'] = str(e)
                else:
                    stats[mo_file]['compilation_ok'] = True
                    stats[mo_file]['compilation_log'] = mystdout.getvalue()

                sys.stdout = old_stdout
                mystdout.close()
            else:
                # cmpl = False
                stats[mo_file]['compilation_ok'] = False
                stats[mo_file]['compilation_log'] = 'Not attempted'

            if load and stats[mo_file]['compilation_ok']:
                sys.stdout = mystdout = StringIO()
                try:
                    loaded_fmu = load_fmu(fmu)
                except Exception as e:
                    stats[mo_file]['load_ok'] = False
                    stats[mo_file]['load_log'] = mystdout.getvalue()
                    stats[mo_file]['load_err'] = str(e)
                else:
                    stats[mo_file]['load_ok'] = True
                    stats[mo_file]['load_log'] = mystdout.getvalue()
                    if simulate:
                        try:
                            loaded_fmu.simulate()
                        except Exception as e:
                            stats[mo_file]['sim_ok'] = False
                            stats[mo_file]['sim_log'] = mystdout.getvalue()
                            stats[mo_file]['sim_err'] = str(e)
                        else:
                            stats[mo_file]['sim_ok'] = True
                            stats[mo_file]['sim_log'] = mystdout.getvalue()
                            
                    else:
                        stats[mo_file]['sim_ok'] = False
                        stats[mo_file]['sim_log'] = 'Not attempted'
                
                sys.stdout = old_stdout
                mystdout.close()
            else:
                # no loading attempted
                stats[mo_file]['load_ok'] = False
                stats[mo_file]['load_log'] = 'Not attempted'
                stats[mo_file]['sim_ok'] = False
                stats[mo_file]['sim_log'] = 'Not attempted'

        # Delete temporary directories
        if self._deleteTemporaryDirectories:
            for d in self._temDir:
                shutil.rmtree(d)

        self._jmstats = stats
        self._analyseJMStats(load=load, simulate=simulate)

    def _analyseJMStats(self, load=False, simulate=False):
        """
        Analyse the statistics dictionary resulting from
        a _test_Jmodelica() call.
        
        :param load: Set to ``True`` to load the model from the FMU.
        :param simulate: Set to ``True`` to cause the model to be simulated.
        """

        count_cmpl = lambda x: [True for _, v in x.items()
                                if v['compilation_ok']]
        list_failed_cmpl = lambda x: [k for k, v in x.items()
                                      if not v['compilation_ok']]
        count_load = lambda x: [True for _, v in x.items() if v['load_ok']]
        list_failed_load = lambda x: [k for k, v in x.items()
                                      if not v['load_ok']]

        count_sim = lambda x: [True for _, v in x.items() if v['sim_ok']]
        list_failed_sim = lambda x: [k for k, v in x.items()
                                      if not v['sim_ok']]

        nbr_tot = len(self._jmstats)
        nbr_cmpl = len(count_cmpl(self._jmstats))
        nbr_load = len(count_load(self._jmstats))
        nbr_sim = len(count_sim(self._jmstats))

        print '\n'
        print 70*'#'
        print "Tested {} models:\n  * {} compiled \
successfully (={:.1%})"\
              .format(nbr_tot,
                      nbr_cmpl, float(nbr_cmpl)/float(nbr_tot))
        if load:
            print "  * {} loaded successfully (={:.1%})".format(nbr_load, float(nbr_load)/float(nbr_tot))
        
        if simulate: 
            print "  * {} simulated successfully (={:.1%})".format(nbr_sim, float(nbr_sim)/float(nbr_tot))
            
        print "\nFailed compilation for the following models:"
        for p in list_failed_cmpl(self._jmstats):
            print "  * {}".format(p.split(os.sep)[-1].split('.mo')[0])

        if load:            
            print "\nFailed loading for the following models:"
            for p in list_failed_load(self._jmstats):
                print "  * {}".format(p.split(os.sep)[-1].split('.mo')[0])
                
        if simulate:            
            print "\nFailed simulation for the following models:"
            for p in list_failed_sim(self._jmstats):
                print "  * {}".format(p.split(os.sep)[-1].split('.mo')[0])

        print "\nMore detailed information is stored in self._jmstats"        
        print 70*'#'

    def _writeOMRunScript(self, worDir, models, cmpl, simulate):
        """
        Write an OpenModelica run script to test model compliance

        :param: wordir: path to working directory
        :param: models is a list of model names, typically obtained from
        :func:`~buildingspy.regressiontest.Tester._get_test_models`
        :param: cmpl, simulate: booleans specifying if the models have to be
        compiled and simulated respectively.

        """

        mosfilename = os.path.join(worDir, 'OMTests.mos')

        with open(mosfilename, 'w') as mosfile:
            # preamble
            mosfile.write('//Automatically generated script for testing model compliance with OpenModelica.\n')
            mosfile.write('loadModel(Modelica, {"3.2"});\n')
            mosfile.write('getErrorString();\n')
            mosfile.write('loadModel('+self.getLibraryName()+');\n\n')

            # one line per model
            comp = ['checkModel(' + m + '); getErrorString();\n' for m in models]
            sim = ['simulate(' + m + '); getErrorString();\n' for m in models]

            for c,s in zip(comp, sim):
                if cmpl:
                    mosfile.write(c)
                if simulate:
                    mosfile.write(s)

        self._reporter.writeOutput('OpenModelica script {} created'.format(mosfilename))
        return mosfilename

    def test_OpenModelica(self, cmpl=True, simulate=False,
                      packages=['Examples'], number=-1):
        """
        Test the library compliance with OpenModelica.

        This is the high-level method to test a complete library, even if there
        are no specific ``.mos`` files in the library for regression testing.

        This method sets self._nPro to 1 as it only works on a single core. It also
        executes self.setTemporaryDirectories()

        :param cpml: Set to ``True`` for the model to be compiled.
        :param simulate: Set to ``True`` to cause the model to be simulated (from 0 to 1s).
        :param packages: Set to a list whose elements are the packages that contain the test models of the
          library
        :param number: Number of models to test. Set to ``-1`` to test all models.

        Usage:

          1. In a python console or script, cd to the root folder of the library

<<<<<<< HEAD
             >>> t = Tester() # doctest: +SKIP
             >>> t.test_OpenModelica(...) # doctest: +SKIP
=======
             >>> t = Tester()
             >>> t.test_OpenModelica() # doctest: +ELLIPSIS, +REPORT_NDIFF
             OpenModelica script ... created
             Logfile created: ...OMTests.log
             Starting analysis of logfile
             <BLANKLINE>
             <BLANKLINE>
             ##################################################
             Succesful model checks = 0 (0.0%)
             Succesful model simulations = 0 (0.0%)
             Check ... for the full log file.
             ##################################################

>>>>>>> f4018627

        """
        import shutil
        import subprocess
        # fixme: Why is there a number as an argument?
        # Isn't it sufficient to select the package to be tested?
        if number < 0:
            number = int(1e15)


        self.setNumberOfThreads(1)
        self._setTemporaryDirectories()

        worDir = self._temDir[0]

        # return a list with pathnames of the .mo files to be tested
<<<<<<< HEAD
        tests = self._get_test_models(packages=['Examples'])
        self._ommodels = sorted([self._model_from_mo(mo_file) for mo_file in tests[:number]])
=======
        tests = self._get_test_models(packages=packages)
        models = [self._model_from_mo(mo_file) for mo_file in tests[:number]]
        if len(models) == 0:
                raise RuntimeError("Did not find any examples to test.")
>>>>>>> f4018627

        mosfile = self._writeOMRunScript(worDir=worDir, models=self._ommodels,
                                         cmpl=cmpl, simulate=simulate)
        env = os.environ.copy()

        # Check whether OPENMODELICALIBRARY is set.
        # If it is not set, try to use /usr/lib/omlibrary if it exists.
        # if it does not exist, stop with an error.
        if not os.environ.has_key('OPENMODELICALIBRARY'):
            if os.path.exists('/usr/lib/omlibrary'):
                env['OPENMODELICALIBRARY'] = worDir + ':/usr/lib/omlibrary'
            else:
                raise OSError(\
                    "Environment flag 'OPENMODELICALIBRARY' must be set, or '/usr/lib/omlibrary' must be present.")

        try:
            logFilNam=mosfile.replace('.mos', '.log')
            with open(logFilNam, 'w') as logFil:
                retcode = subprocess.Popen(args=['omc', '+d=initialization', mosfile],
                                           stdout=logFil,
                                           stderr=logFil,
                                           shell=False,
                                           env=env,
                                           cwd=worDir).wait()

            if retcode != 0:
                print "Child was terminated by signal", retcode
                return retcode

        except OSError as e:
            sys.stderr.write("Execution of omc +d=initialization " + mosfile + " failed.\n" +
                             "Working directory is '" + worDir + "'.")
            raise(e)
        else:
            # process the log file
            print "Logfile created: {}".format(logFilNam)
            print "Starting analysis of logfile"
            f = open(logFilNam, 'r')
            self._omstats = f.readlines()
            f.close()            
            self._analyseOMStats(lines=self._omstats, models=self._ommodels, simulate=simulate)

            # Delete temporary directories
            if self._deleteTemporaryDirectories:
                for d in self._temDir:
                    shutil.rmtree(d)

    def _analyseOMStats(self, lines=None, models=None, simulate=False):
        """
        Analyse the log file of the OM compatibility test.

        :param lines: lines of the log file. 
        :param nModels: number of models that were tested.
        :param simulate: True if simulation was tested
        
        A list of models is passed to this function because it is easier to 
        get an overview of the FAILED models based on a list of all tested
        models.  
        """
        
        if lines is None:
            lines = self._omstats
        if models is None:
            models = self._ommodels
        
        check_ok, sim_ok = 0, 0
        check_nok, sim_nok = 0, 0
        models_check_ok, models_check_nok, models_sim_ok, models_sim_nok = [],[],[],[]

        for line in lines:
            if line.find('resultFile = "') > 0:
                if line.find('""') > 0:
                    sim_nok += 1
                else:
                    sim_ok += 1
                    models_sim_ok.append(line.split(os.sep)[-1].split('_res.mat')[0])
            elif line.find('Check of ') > 0 :
                if line.find(' completed successfully.') > 0:
                    check_ok += 1
                    models_check_ok.append(line.split('Check of')[-1].split('completed successfully')[0].strip())
                else:
                    # we never get in this clause
                    pass

        # get the total number of tested models 
        check_nok = len(models) - check_ok
        sim_nok = len(models) - sim_ok
            
        # get failed models
        models_check_nok = models[:]
        for m in models_check_ok:
            models_check_nok.remove(m)
        
        if simulate:
            models_sim_nok = models[:]
            for m in models_sim_ok:
                models_sim_nok.remove(m)            
        
        print '\n'
        print 70*'#'
        print "Tested {} models:\n  * {} compiled successfully (={:.1%})"\
          .format(check_ok+check_nok,
                  check_ok, float(check_ok)/float(check_ok+check_nok))
        if simulate: 
            print "  * {} simulated successfully (={:.1%})".format(sim_ok, float(sim_ok)/float(sim_ok+sim_nok))

        print "\nSuccessfully checked models:"
        for m in models_check_ok:
            print "  * {}".format(m)
        print "Failed model checks:"
        for m in models_check_nok:
            print "  * {}".format(m)
        
        if simulate:
            print "\nSuccessfully simulated models:"
            for m in models_sim_ok:
                print "  * {}".format(m)
            print "Failed model simulations:"
            for m in models_sim_nok:
                print "  * {}".format(m)
                    
        print "\nMore detailed information is stored in self._omstats"
        print 70*'#'<|MERGE_RESOLUTION|>--- conflicted
+++ resolved
@@ -1734,24 +1734,24 @@
 
           1. In a python console or script, cd to the root folder of the library
 
-<<<<<<< HEAD
-             >>> t = Tester() # doctest: +SKIP
-             >>> t.test_OpenModelica(...) # doctest: +SKIP
-=======
              >>> t = Tester()
              >>> t.test_OpenModelica() # doctest: +ELLIPSIS, +REPORT_NDIFF
-             OpenModelica script ... created
+             OpenModelica script ...OMTests.mos created
              Logfile created: ...OMTests.log
              Starting analysis of logfile
              <BLANKLINE>
              <BLANKLINE>
-             ##################################################
-             Succesful model checks = 0 (0.0%)
-             Succesful model simulations = 0 (0.0%)
-             Check ... for the full log file.
-             ##################################################
-
->>>>>>> f4018627
+             ######################################################################
+             Tested 1 models:
+               * 0 compiled successfully (=0.0%)
+             <BLANKLINE>
+             Successfully checked models:
+             Failed model checks:
+               * BuildingsPy.buildingspy.tests.MyModelicaLibrary.Examples.MyStep
+             <BLANKLINE>
+             More detailed information is stored in self._omstats
+             ######################################################################
+
 
         """
         import shutil
@@ -1768,15 +1768,11 @@
         worDir = self._temDir[0]
 
         # return a list with pathnames of the .mo files to be tested
-<<<<<<< HEAD
-        tests = self._get_test_models(packages=['Examples'])
+
+        tests = self._get_test_models(packages=packages)
+        if len(tests) == 0:
+                raise RuntimeError("Did not find any examples to test.")
         self._ommodels = sorted([self._model_from_mo(mo_file) for mo_file in tests[:number]])
-=======
-        tests = self._get_test_models(packages=packages)
-        models = [self._model_from_mo(mo_file) for mo_file in tests[:number]]
-        if len(models) == 0:
-                raise RuntimeError("Did not find any examples to test.")
->>>>>>> f4018627
 
         mosfile = self._writeOMRunScript(worDir=worDir, models=self._ommodels,
                                          cmpl=cmpl, simulate=simulate)
